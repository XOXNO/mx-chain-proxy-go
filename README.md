# elrond-proxy

The **Elrond Proxy** acts as an entry point into the Elrond Network. 

![Elrond Proxy - Architectural Overview](assets/overview.png "Elrond Proxy - Architectural Overview")

For more details, go to [docs.elrond.com](https://docs.elrond.com/sdk-and-tools/proxy/).

## Rest API endpoints

# V1.0

### address

- `/v1.0/address/:address`         (GET) --> returns the account's data in JSON format for the given :address.
- `/v1.0/address/:address/balance` (GET) --> returns the balance of a given :address.
- `/v1.0/address/:address/nonce`   (GET) --> returns the nonce of an :address.
- `/v1.0/address/:address/shard`   (GET) --> returns the shard of an :address based on current proxy's configuration.
- `/v1.0/address/:address/keys `   (GET) --> returns the key-value pairs of an :address.
- `/v1.0/address/:address/storage/:key`   (GET) --> returns the value for a given key for an account.
- `/v1.0/address/:address/transactions` (GET) --> returns the transactions stored in indexer for a given :address.
- `/v1.0/address/:address/esdt` (GET) --> returns the account's ESDT tokens list for the given :address.
- `/v1.0/address/:address/esdt/:tokenIdentifier` (GET) --> returns the token data for a given :address and ESDT token, such as balance and properties
- `/v1.0/address/:address/esdtnft/:tokenIdentifier/nonce/:nonce` (GET) --> returns the NFT token data for a given address, token identifier and nonce

### transaction

- `/v1.0/transaction/send`         (POST) --> receives a single transaction in JSON format and forwards it to an observer in the same shard as the sender's shard ID. Returns the transaction's hash if successful or the interceptor error otherwise.
- `/v1.0/transaction/simulate`         (POST) --> same as /transaction/send but does not execute it. will output simulation results
- `/v1.0/transaction/simulate?checkSignature=false`         (POST) --> same as /transaction/send but does not execute it, also the signature of the transaction will not be verified. will output simulation results
- `/v1.0/transaction/send-multiple` (POST) --> receives a bulk of transactions in JSON format and will forward them to observers in the rights shards. Will return the number of transactions which were accepted by the interceptor and forwarded on the p2p topic.
- `/v1.0/transaction/send-user-funds` (POST) --> receives a request containing `address`, `numOfTxs` and `value` and will select a random account from the PEM file in the same shard as the address received. Will return the transaction's hash if successful or the interceptor error otherwise.
- `/v1.0/transaction/cost`         (POST) --> receives a single transaction in JSON format and returns it's cost
- `/v1.0/transaction/:txHash` (GET) --> returns the transaction which corresponds to the hash
- `/v1.0/transaction/:txHash?withResults=true` (GET) --> returns the transaction and results which correspond to the hash
- `/v1.0/transaction/:txHash?sender=senderAddress` (GET) --> returns the transaction which corresponds to the hash (faster because will ask for transaction from the observer which is in the shard in which the address is part).
- `/v1.0/transaction/:txHash?sender=senderAddress&withResults=true` (GET) --> returns the transaction and results which correspond to the hash (faster because will ask for transaction from observer which is in the shard in which the address is part)
- `/v1.0/transaction/:txHash/status` (GET) --> returns the status of the transaction which corresponds to the hash
- `/v1.0/transaction/:txHash/status?sender=senderAddress` (GET) --> returns the status of the transaction which corresponds to the hash (faster because will ask for transaction status from the observer which is in the shard in which the address is part).

### vm-values

- `/v1.0/vm-values/hex`            (POST) --> receives a VM Request (`scAddress` string, `funcName` string and `args` []string) and returns the result of the VM Query in hex encoded string format
- `/v1.0/vm-values/string`         (POST) --> receives a VM Request (`scAddress` string, `funcName` string and `args` []string) and returns the result of the VM Query in string format
- `/v1.0/vm-values/int`            (POST) --> receives a VM Request (`scAddress` string, `funcName` string and `args` []string) and returns the result of the VM Query in integer format
- `/v1.0/vm-values/query`          (POST) --> receives a VM Request (`scAddress` string, `funcName` string and `args` []string) and returns the result of the VM Query

### network

<<<<<<< HEAD
- `/v1.0/network/status/:shard`      (GET) --> returns the status metrics from an observer in the given shard
- `/v1.0/network/config`             (GET) --> returns the configuration of the network from any observer
- `/v1.0/network/economics`          (GET) --> returns the economics data metric from the last epoch
- `/v1.0/network/esdts`              (GET) --> returns the names of all the issued ESDTs
- `/v1.0/network/direct-staked-info` (GET) --> returns the list of direct staked values
- `/v1.0/network/delegated-info`     (GET) --> returns the list of delegated values
=======
- `/v1.0/network/status/:shard`         (GET) --> returns the status metrics from an observer in the given shard
- `/v1.0/network/config`                (GET) --> returns the configuration of the network from any observer
- `/v1.0/network/economics`             (GET) --> returns the economics data metric from the last epoch
- `/v1.0/network/enable-epochs`         (GET) --> returns the activation epochs metric 
>>>>>>> 216137ad

### node

- `/v1.0/node/heartbeatstatus`     (GET) --> returns the heartbeat data from an observer from any shard. Has a cache to avoid many requests

### validator

- `/v1.0/validator/statistics`     (GET) --> returns the validator statistics data from an observer from any shard. Has a cache to avoid many requests

### block

- `/v1.0/block/:shardID/by-nonce/:nonce`    (GET) --> returns a block by nonce
- `/v1.0/block/:shardID/by-nonce/:nonce?withTxs=true`    (GET) --> returns a block by nonce, with transactions included
- `/v1.0/block/:shardID/by-hash/:hash`    (GET) --> returns a block by hash
- `/v1.0/block/:shardID/by-hash/:hash?withTxs=true`    (GET) --> returns a block by hash, with transactions included

### block-atlas

- `/v1.0/block-atlas/:shard/:nonce`   (GET) --> returns a block by nonce, as required by Block Atlas


### hyperblock

- `/v1.0/hyperblock/by-nonce/:nonce`  (GET) --> returns a hyperblock by nonce, with transactions included
- `/v1.0/hyperblock/by-hash/:hash`    (GET) --> returns a hyperblock by hash, with transactions included

# V_next

This serves as a placeholder for further versions in order to provide a real use-case example of how performing
CRUD operations over endpoints works.
What is different from `v1_0`:
- `/v_next/address/:address/shard` is updated and returns a hardcoded `37` as shard ID
- `/v_next/address/:address/new-endpoint` is added a returns a hardcoded `"test"` as data field
- `/v_next/address/:address/nonce` is removed

The rest of endpoints remain the same.<|MERGE_RESOLUTION|>--- conflicted
+++ resolved
@@ -47,20 +47,13 @@
 
 ### network
 
-<<<<<<< HEAD
 - `/v1.0/network/status/:shard`      (GET) --> returns the status metrics from an observer in the given shard
 - `/v1.0/network/config`             (GET) --> returns the configuration of the network from any observer
 - `/v1.0/network/economics`          (GET) --> returns the economics data metric from the last epoch
 - `/v1.0/network/esdts`              (GET) --> returns the names of all the issued ESDTs
 - `/v1.0/network/direct-staked-info` (GET) --> returns the list of direct staked values
 - `/v1.0/network/delegated-info`     (GET) --> returns the list of delegated values
-=======
-- `/v1.0/network/status/:shard`         (GET) --> returns the status metrics from an observer in the given shard
-- `/v1.0/network/config`                (GET) --> returns the configuration of the network from any observer
-- `/v1.0/network/economics`             (GET) --> returns the economics data metric from the last epoch
-- `/v1.0/network/enable-epochs`         (GET) --> returns the activation epochs metric 
->>>>>>> 216137ad
-
+- `/v1.0/network/enable-epochs`      (GET) --> returns the activation epochs metric
 ### node
 
 - `/v1.0/node/heartbeatstatus`     (GET) --> returns the heartbeat data from an observer from any shard. Has a cache to avoid many requests
