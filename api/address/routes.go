package address

import (
	"fmt"
	"net/http"

	"github.com/ElrondNetwork/elrond-proxy-go/api/errors"
	"github.com/ElrondNetwork/elrond-proxy-go/data"
	"github.com/gin-gonic/gin"
)

// Routes defines address related routes
func Routes(router *gin.RouterGroup) {
	router.GET("/:address", GetAccount)
	router.GET("/:address/balance", GetBalance)
	router.GET("/:address/nonce", GetNonce)
	router.GET("/:address/transactions", GetTransactions)
	router.GET("/:address/storage/:key", GetValueForKey)
}

func getAccount(c *gin.Context) (*data.Account, int, error) {
	epf, ok := c.MustGet("elrondProxyFacade").(FacadeHandler)
	if !ok {
		return nil, http.StatusInternalServerError, errors.ErrInvalidAppContext
	}

	addr := c.Param("address")
	acc, err := epf.GetAccount(addr)
	if err != nil {
		return nil, http.StatusInternalServerError, err
	}

	return acc, http.StatusOK, nil
}

func getTransactions(c *gin.Context) ([]data.DatabaseTransaction, int, error) {
	epf, ok := c.MustGet("elrondProxyFacade").(FacadeHandler)
	if !ok {
		return nil, http.StatusInternalServerError, errors.ErrInvalidAppContext
	}

	addr := c.Param("address")
	transactions, err := epf.GetTransactions(addr)
	if err != nil {
		return nil, http.StatusInternalServerError, err
	}

	return transactions, http.StatusOK, nil
}

// GetAccount returns an accountResponse containing information
// about the account correlated with provided address
func GetAccount(c *gin.Context) {
	account, status, err := getAccount(c)
	if err != nil {
		c.JSON(
			status,
			data.GenericAPIResponse{
				Data:  nil,
				Error: err.Error(),
				Code:  data.ReturnCodeInternalError,
			},
		)
		return
	}

	c.JSON(
		http.StatusOK,
		data.GenericAPIResponse{
			Data:  gin.H{"account": account},
			Error: "",
			Code:  data.ReturnCodeSuccess,
		},
	)
}

// GetBalance returns the balance for the address parameter
func GetBalance(c *gin.Context) {
	account, status, err := getAccount(c)
	if err != nil {
		c.JSON(
			status,
			data.GenericAPIResponse{
				Data:  nil,
				Error: err.Error(),
				Code:  data.ReturnCodeInternalError,
			},
		)
		return
	}

	c.JSON(
		http.StatusOK,
		data.GenericAPIResponse{
			Data:  gin.H{"balance": account.Balance},
			Error: "",
			Code:  data.ReturnCodeSuccess,
		},
	)
}

// GetNonce returns the nonce for the address parameter
func GetNonce(c *gin.Context) {
	account, status, err := getAccount(c)
	if err != nil {
		c.JSON(
			status,
			data.GenericAPIResponse{
				Data:  nil,
				Error: err.Error(),
				Code:  data.ReturnCodeInternalError,
			},
		)
		return
	}

	c.JSON(
		http.StatusOK,
		data.GenericAPIResponse{
			Data:  gin.H{"nonce": account.Nonce},
			Error: "",
			Code:  data.ReturnCodeSuccess,
		},
	)
}

// GetTransactions returns the transactions for the address parameter
func GetTransactions(c *gin.Context) {
	transactions, status, err := getTransactions(c)
	if err != nil {
		c.JSON(
			status,
			data.GenericAPIResponse{
				Data:  nil,
				Error: err.Error(),
				Code:  data.ReturnCodeInternalError,
			},
		)
		return
	}

<<<<<<< HEAD
	c.JSON(
		http.StatusOK,
		data.GenericAPIResponse{
			Data:  gin.H{"transactions": transactions},
			Error: "",
			Code:  data.ReturnCodeSuccess,
		},
	)
=======
	c.JSON(http.StatusOK, gin.H{"transactions": transactions})
}

// GetValueForKey returns the value for the given address and key
func GetValueForKey(c *gin.Context) {
	ef, ok := c.MustGet("elrondFacade").(FacadeHandler)
	if !ok {
		c.JSON(http.StatusInternalServerError, gin.H{"error": errors.ErrInvalidAppContext.Error()})
		return
	}

	addr := c.Param("address")
	if addr == "" {
		c.JSON(http.StatusBadRequest, gin.H{"error": fmt.Sprintf("%v: %v", errors.ErrGetValueForKey, errors.ErrEmptyAddress)})
		return
	}

	key := c.Param("key")
	if key == "" {
		c.JSON(http.StatusBadRequest, gin.H{"error": fmt.Sprintf("%v: %v", errors.ErrGetValueForKey, errors.ErrEmptyKey)})
		return
	}

	value, err := ef.GetValueForKey(addr, key)
	if err != nil {
		c.JSON(http.StatusInternalServerError, gin.H{"error": fmt.Sprintf("%s: %s", errors.ErrGetValueForKey.Error(), err.Error())})
		return
	}

	c.JSON(http.StatusOK, gin.H{"value": value})
>>>>>>> bb046386
}<|MERGE_RESOLUTION|>--- conflicted
+++ resolved
@@ -139,7 +139,6 @@
 		return
 	}
 
-<<<<<<< HEAD
 	c.JSON(
 		http.StatusOK,
 		data.GenericAPIResponse{
@@ -148,8 +147,6 @@
 			Code:  data.ReturnCodeSuccess,
 		},
 	)
-=======
-	c.JSON(http.StatusOK, gin.H{"transactions": transactions})
 }
 
 // GetValueForKey returns the value for the given address and key
@@ -179,5 +176,4 @@
 	}
 
 	c.JSON(http.StatusOK, gin.H{"value": value})
->>>>>>> bb046386
 }