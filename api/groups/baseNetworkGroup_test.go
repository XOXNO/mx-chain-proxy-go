package groups_test

import (
	"errors"
	"fmt"
	"net/http"
	"net/http/httptest"
	"testing"

	"github.com/ElrondNetwork/elrond-proxy-go/api/groups"
	"github.com/ElrondNetwork/elrond-proxy-go/api/mock"
	"github.com/ElrondNetwork/elrond-proxy-go/data"
	"github.com/stretchr/testify/assert"
	"github.com/stretchr/testify/require"
)

const networkPath = "/network"

type metricsResponse struct {
	GeneralResponse
	Data map[string]interface{} `json:"data"`
}

func TestNewNetworkGroup_WrongFacadeShouldErr(t *testing.T) {
	wrongFacade := &mock.WrongFacade{}
	group, err := groups.NewNetworkGroup(wrongFacade)
	require.Nil(t, group)
	require.Equal(t, groups.ErrWrongTypeAssertion, err)
}

func TestGetNetworkStatusData_NoShardProvidedShouldErr(t *testing.T) {
	t.Parallel()

	facade := &mock.Facade{}

	networkGroup, err := groups.NewNetworkGroup(facade)
	require.NoError(t, err)
	ws := startProxyServer(networkGroup, networkPath)

	req, _ := http.NewRequest("GET", "/network/status", nil)
	resp := httptest.NewRecorder()
	ws.ServeHTTP(resp, req)

	statusRsp := metricsResponse{}
	loadResponse(resp.Body, &statusRsp)

	assert.Equal(t, http.StatusNotFound, resp.Code)
}

func TestGetNetworkStatusData_FacadeFailsShouldErr(t *testing.T) {
	t.Parallel()

	facade := &mock.Facade{
		GetNetworkMetricsHandler: func(_ uint32) (*data.GenericAPIResponse, error) {
			return nil, errors.New("bad request")
		},
	}
	networkGroup, err := groups.NewNetworkGroup(facade)
	require.NoError(t, err)
	ws := startProxyServer(networkGroup, networkPath)

	req, _ := http.NewRequest("GET", "/network/status/0", nil)
	resp := httptest.NewRecorder()
	ws.ServeHTTP(resp, req)

	assert.Equal(t, http.StatusInternalServerError, resp.Code)
}

func TestGetNetworkStatusData_ShouldWork(t *testing.T) {
	t.Parallel()

	respMap := make(map[string]interface{})
	respMap["1"] = "2"
	respMap["2"] = "3"
	facade := &mock.Facade{
		GetNetworkMetricsHandler: func(_ uint32) (*data.GenericAPIResponse, error) {
			return &data.GenericAPIResponse{
				Data: respMap,
			}, nil
		},
	}
	networkGroup, err := groups.NewNetworkGroup(facade)
	require.NoError(t, err)
	ws := startProxyServer(networkGroup, networkPath)

	req, _ := http.NewRequest("GET", "/network/status/0", nil)
	resp := httptest.NewRecorder()
	ws.ServeHTTP(resp, req)

	assert.Equal(t, http.StatusOK, resp.Code)

	var result metricsResponse
	loadResponse(resp.Body, &result)

	assert.Equal(t, respMap, result.Data)
}

func TestGetNetworkConfigData_BadRequestShouldErr(t *testing.T) {
	t.Parallel()

	facade := &mock.Facade{
		GetConfigMetricsHandler: func() (*data.GenericAPIResponse, error) {
			return nil, errors.New("bad request")
		},
	}
	networkGroup, err := groups.NewNetworkGroup(facade)
	require.NoError(t, err)
	ws := startProxyServer(networkGroup, networkPath)

	req, _ := http.NewRequest("GET", "/network/config", nil)
	resp := httptest.NewRecorder()
	ws.ServeHTTP(resp, req)

	assert.Equal(t, http.StatusInternalServerError, resp.Code)
}

func TestGetNetworkConfigData_FacadeErrShouldErr(t *testing.T) {
	t.Parallel()

	expectedErr := errors.New("expected error")
	facade := &mock.Facade{
		GetConfigMetricsHandler: func() (*data.GenericAPIResponse, error) {
			return nil, expectedErr
		},
	}
	networkGroup, err := groups.NewNetworkGroup(facade)
	require.NoError(t, err)
	ws := startProxyServer(networkGroup, networkPath)

	req, _ := http.NewRequest("GET", "/network/config", nil)
	resp := httptest.NewRecorder()
	ws.ServeHTTP(resp, req)
	assert.Equal(t, http.StatusInternalServerError, resp.Code)

	var result metricsResponse
	loadResponse(resp.Body, &result)

	assert.Equal(t, expectedErr.Error(), result.Error)
}

func TestGetNetworkConfigData_OkRequestShouldWork(t *testing.T) {
	t.Parallel()

	key := "erd_min_gas_limit"
	value := float64(37)
	facade := &mock.Facade{
		GetConfigMetricsHandler: func() (*data.GenericAPIResponse, error) {
			return &data.GenericAPIResponse{
				Data: map[string]interface{}{
					key: value,
				},
				Error: "",
			}, nil
		},
	}
	networkGroup, err := groups.NewNetworkGroup(facade)
	require.NoError(t, err)
	ws := startProxyServer(networkGroup, networkPath)

	req, _ := http.NewRequest("GET", "/network/config", nil)
	resp := httptest.NewRecorder()
	ws.ServeHTTP(resp, req)
	assert.Equal(t, http.StatusOK, resp.Code)

	var result metricsResponse
	loadResponse(resp.Body, &result)

	res, ok := result.Data[key]
	assert.True(t, ok)
	assert.Equal(t, value, res)
}

func TestGetEconomicsData_ShouldErr(t *testing.T) {
	t.Parallel()

	expectedErr := errors.New("internal error")
	facade := &mock.Facade{
		GetEconomicsDataMetricsHandler: func() (*data.GenericAPIResponse, error) {
			return nil, expectedErr
		},
	}
	networkGroup, err := groups.NewNetworkGroup(facade)
	require.NoError(t, err)
	ws := startProxyServer(networkGroup, networkPath)

	req, _ := http.NewRequest("GET", "/network/economics", nil)
	resp := httptest.NewRecorder()
	ws.ServeHTTP(resp, req)

	ecDataResp := data.GenericAPIResponse{}
	loadResponse(resp.Body, &ecDataResp)

	assert.Equal(t, http.StatusInternalServerError, resp.Code)
	assert.Equal(t, expectedErr.Error(), ecDataResp.Error)
}

func TestGetEconomicsData_ShouldWork(t *testing.T) {
	t.Parallel()

	expectedResp := data.GenericAPIResponse{Data: map[string]interface{}{"erd_total_supply": "12345"}}
	facade := &mock.Facade{
		GetEconomicsDataMetricsHandler: func() (*data.GenericAPIResponse, error) {
			return &expectedResp, nil
		},
	}
	networkGroup, err := groups.NewNetworkGroup(facade)
	require.NoError(t, err)
	ws := startProxyServer(networkGroup, networkPath)

	req, _ := http.NewRequest("GET", "/network/economics", nil)
	resp := httptest.NewRecorder()
	ws.ServeHTTP(resp, req)

	ecDataResp := data.GenericAPIResponse{}
	loadResponse(resp.Body, &ecDataResp)

	assert.Equal(t, http.StatusOK, resp.Code)
	assert.Equal(t, expectedResp, ecDataResp)
	assert.Equal(t, expectedResp.Data, ecDataResp.Data) //extra safe
}

func TestGetAllIssuedESDTs_ShouldErr(t *testing.T) {
	t.Parallel()

	expectedErr := errors.New("internal error")
	facade := &mock.Facade{
		GetAllIssuedESDTsHandler: func(_ string) (*data.GenericAPIResponse, error) {
			return nil, expectedErr
		},
	}
	networkGroup, err := groups.NewNetworkGroup(facade)
	require.NoError(t, err)
	ws := startProxyServer(networkGroup, networkPath)

	req, _ := http.NewRequest("GET", "/network/esdts", nil)
	resp := httptest.NewRecorder()
	ws.ServeHTTP(resp, req)

	allIssuedEsdts := data.GenericAPIResponse{}
	loadResponse(resp.Body, &allIssuedEsdts)

	assert.Equal(t, http.StatusInternalServerError, resp.Code)
	assert.Equal(t, expectedErr.Error(), allIssuedEsdts.Error)
}

func TestGetAllIssuedESDTs_ShouldWork(t *testing.T) {
	t.Parallel()

	expectedResp := data.GenericAPIResponse{Data: []string{"ESDT-1w2e3e", "NFT-1q2w3e-01"}}
	facade := &mock.Facade{
		GetAllIssuedESDTsHandler: func(_ string) (*data.GenericAPIResponse, error) {
			return &expectedResp, nil
		},
	}
	networkGroup, err := groups.NewNetworkGroup(facade)
	require.NoError(t, err)
	ws := startProxyServer(networkGroup, networkPath)

	req, _ := http.NewRequest("GET", "/network/esdts", nil)
	resp := httptest.NewRecorder()
	ws.ServeHTTP(resp, req)

	allIssuedESDTs := data.GenericAPIResponse{}
	loadResponse(resp.Body, &allIssuedESDTs)

	assert.Equal(t, http.StatusOK, resp.Code)

	for _, resp := range allIssuedESDTs.Data.([]interface{}) {
		respStr := resp.(string)
		found := false
		for _, exp := range expectedResp.Data.([]string) {
			if respStr == exp {
				found = true
				break
			}
		}

		assert.True(t, found, fmt.Sprintf("token %s not found", respStr))
	}
}

func TestGetDelegatedInfo_ShouldErr(t *testing.T) {
	t.Parallel()

	expectedErr := errors.New("internal error")
	facade := &mock.Facade{
		GetDelegatedInfoCalled: func() (*data.GenericAPIResponse, error) {
			return nil, expectedErr
		},
	}
	networkGroup, err := groups.NewNetworkGroup(facade)
	require.NoError(t, err)
	ws := startProxyServer(networkGroup, networkPath)

	req, _ := http.NewRequest("GET", "/network/delegated-info", nil)
	resp := httptest.NewRecorder()
	ws.ServeHTTP(resp, req)

	delegatedInfoResp := data.GenericAPIResponse{}
	loadResponse(resp.Body, &delegatedInfoResp)

	assert.Equal(t, http.StatusInternalServerError, resp.Code)
	assert.Equal(t, expectedErr.Error(), delegatedInfoResp.Error)
}

func TestGetDelegatedInfo_ShouldWork(t *testing.T) {
	t.Parallel()

	expectedResp := data.GenericAPIResponse{Data: "delegated info"}
	facade := &mock.Facade{
		GetDelegatedInfoCalled: func() (*data.GenericAPIResponse, error) {
			return &expectedResp, nil
		},
	}
	networkGroup, err := groups.NewNetworkGroup(facade)
	require.NoError(t, err)
	ws := startProxyServer(networkGroup, networkPath)

	req, _ := http.NewRequest("GET", "/network/delegated-info", nil)
	resp := httptest.NewRecorder()
	ws.ServeHTTP(resp, req)

	delegatedInfoResp := data.GenericAPIResponse{}
	loadResponse(resp.Body, &delegatedInfoResp)

	assert.Equal(t, http.StatusOK, resp.Code)
	assert.Equal(t, expectedResp, delegatedInfoResp)
	assert.Equal(t, expectedResp.Data, delegatedInfoResp.Data) //extra safe
}

func TestGetDirectStaked_ShouldErr(t *testing.T) {
	t.Parallel()

	expectedErr := errors.New("internal error")
	facade := &mock.Facade{
		GetDirectStakedInfoCalled: func() (*data.GenericAPIResponse, error) {
			return nil, expectedErr
		},
	}
	networkGroup, err := groups.NewNetworkGroup(facade)
	require.NoError(t, err)
	ws := startProxyServer(networkGroup, networkPath)

	req, _ := http.NewRequest("GET", "/network/direct-staked-info", nil)
	resp := httptest.NewRecorder()
	ws.ServeHTTP(resp, req)

	directStakedInfo := data.GenericAPIResponse{}
	loadResponse(resp.Body, &directStakedInfo)

	assert.Equal(t, http.StatusInternalServerError, resp.Code)
	assert.Equal(t, expectedErr.Error(), directStakedInfo.Error)
}

func TestGetDirectStaked_ShouldWork(t *testing.T) {
	t.Parallel()

	expectedResp := data.GenericAPIResponse{Data: "direct staked info"}
	facade := &mock.Facade{
		GetDirectStakedInfoCalled: func() (*data.GenericAPIResponse, error) {
			return &expectedResp, nil
		},
	}
	networkGroup, err := groups.NewNetworkGroup(facade)
	require.NoError(t, err)
	ws := startProxyServer(networkGroup, networkPath)

	req, _ := http.NewRequest("GET", "/network/direct-staked-info", nil)
	resp := httptest.NewRecorder()
	ws.ServeHTTP(resp, req)

	directStakedResp := data.GenericAPIResponse{}
	loadResponse(resp.Body, &directStakedResp)

	assert.Equal(t, http.StatusOK, resp.Code)
	assert.Equal(t, expectedResp, directStakedResp)
	assert.Equal(t, expectedResp.Data, directStakedResp.Data) //extra safe
}

func TestGetEnableEpochsMetrics_FacadeErrShouldErr(t *testing.T) {
	t.Parallel()

	expectedErr := errors.New("expected err")
	facade := &mock.Facade{
		GetEnableEpochsMetricsHandler: func() (*data.GenericAPIResponse, error) {
			return nil, expectedErr
		},
	}
	networkGroup, err := groups.NewNetworkGroup(facade)
	require.NoError(t, err)
	ws := startProxyServer(networkGroup, networkPath)

	req, _ := http.NewRequest("GET", "/network/enable-epochs", nil)
	resp := httptest.NewRecorder()
	ws.ServeHTTP(resp, req)
	assert.Equal(t, http.StatusInternalServerError, resp.Code)

	var result metricsResponse
	loadResponse(resp.Body, &result)

	assert.Equal(t, expectedErr.Error(), result.Error)
}

func TestGetEnableEpochsMetrics_BadRequestShouldErr(t *testing.T) {
	t.Parallel()

	facade := &mock.Facade{
		GetEnableEpochsMetricsHandler: func() (*data.GenericAPIResponse, error) {
			return nil, errors.New("bad request")
		},
	}
	networkGroup, err := groups.NewNetworkGroup(facade)
	require.NoError(t, err)
	ws := startProxyServer(networkGroup, networkPath)

	req, _ := http.NewRequest("GET", "/network/enable-epochs", nil)
	resp := httptest.NewRecorder()
	ws.ServeHTTP(resp, req)

	assert.Equal(t, http.StatusInternalServerError, resp.Code)
}

func TestGetEnableEpochsMetrics_OkRequestShouldWork(t *testing.T) {
	t.Parallel()

	key := "smart_contract_deploy"
	value := float64(4)
	facade := &mock.Facade{
		GetEnableEpochsMetricsHandler: func() (*data.GenericAPIResponse, error) {
			return &data.GenericAPIResponse{
				Data: map[string]interface{}{
					key: value,
				},
				Error: "",
			}, nil
		},
	}
	networkGroup, err := groups.NewNetworkGroup(facade)
	require.NoError(t, err)
	ws := startProxyServer(networkGroup, networkPath)

	req, _ := http.NewRequest("GET", "/network/enable-epochs", nil)
	resp := httptest.NewRecorder()
	ws.ServeHTTP(resp, req)
	assert.Equal(t, http.StatusOK, resp.Code)

	var result metricsResponse
	loadResponse(resp.Body, &result)

	res, ok := result.Data[key]
	assert.True(t, ok)
	assert.Equal(t, value, res)
}

func TestGetRatingsConfig_ShouldFail(t *testing.T) {
	t.Parallel()

	expectedErr := errors.New("expected err")
	facade := &mock.Facade{
		GetRatingsConfigCalled: func() (*data.GenericAPIResponse, error) {
			return nil, expectedErr
		},
	}
	networkGroup, err := groups.NewNetworkGroup(facade)
	require.NoError(t, err)
	ws := startProxyServer(networkGroup, networkPath)

	req, _ := http.NewRequest("GET", "/network/ratings", nil)
	resp := httptest.NewRecorder()
	ws.ServeHTTP(resp, req)

	ratingsDataResp := &data.GenericAPIResponse{}
	loadResponse(resp.Body, ratingsDataResp)

	assert.Equal(t, expectedErr.Error(), ratingsDataResp.Error)
}

func TestGetRatingsConfig_ShouldWork(t *testing.T) {
	t.Parallel()

	expectedResp := &data.GenericAPIResponse{Data: "ratings config data"}
	facade := &mock.Facade{
		GetRatingsConfigCalled: func() (*data.GenericAPIResponse, error) {
			return expectedResp, nil
		},
	}
	networkGroup, err := groups.NewNetworkGroup(facade)
	require.NoError(t, err)
	ws := startProxyServer(networkGroup, networkPath)

	req, _ := http.NewRequest("GET", "/network/ratings", nil)
	resp := httptest.NewRecorder()
	ws.ServeHTTP(resp, req)

	ratingsDataResp := &data.GenericAPIResponse{}
	loadResponse(resp.Body, ratingsDataResp)

	assert.Equal(t, http.StatusOK, resp.Code)
	assert.Equal(t, expectedResp, ratingsDataResp)
	assert.Equal(t, expectedResp.Data, ratingsDataResp.Data) // extra safe
}

func TestGetGenesisNodes_ShouldWork(t *testing.T) {
	t.Parallel()

	expectedResp := &data.GenericAPIResponse{Data: "genesis nodes"}
	facade := &mock.Facade{
		GetGenesisNodesPubKeysCalled: func() (*data.GenericAPIResponse, error) {
			return expectedResp, nil
		},
	}
	networkGroup, err := groups.NewNetworkGroup(facade)
	require.NoError(t, err)
	ws := startProxyServer(networkGroup, networkPath)

	req, _ := http.NewRequest("GET", "/network/genesis-nodes", nil)
	resp := httptest.NewRecorder()
	ws.ServeHTTP(resp, req)

	genesisNodesDataResp := &data.GenericAPIResponse{}
	loadResponse(resp.Body, genesisNodesDataResp)

	assert.Equal(t, http.StatusOK, resp.Code)
	assert.Equal(t, expectedResp, genesisNodesDataResp)
	assert.Equal(t, expectedResp.Data, genesisNodesDataResp.Data) // extra safe
}

func TestGasConfigs_ShouldWork(t *testing.T) {
	t.Parallel()

	expectedResp := &data.GenericAPIResponse{Data: "gas configs"}
	facade := &mock.Facade{
		GetGasConfigsCalled: func() (*data.GenericAPIResponse, error) {
			return expectedResp, nil
		},
	}
	networkGroup, err := groups.NewNetworkGroup(facade)
	require.NoError(t, err)
	ws := startProxyServer(networkGroup, networkPath)

	req, _ := http.NewRequest("GET", "/network/gas-configs", nil)
	resp := httptest.NewRecorder()
	ws.ServeHTTP(resp, req)

	gasConfigsResponse := &data.GenericAPIResponse{}
	loadResponse(resp.Body, gasConfigsResponse)

	assert.Equal(t, http.StatusOK, resp.Code)
<<<<<<< HEAD
	assert.Equal(t, expectedResp, genesisNodesDataResp)
	assert.Equal(t, expectedResp.Data, genesisNodesDataResp.Data)
}

func TestGetTriesStatistics_ShouldWork(t *testing.T) {
	t.Parallel()

	expectedResp := &data.TrieStatisticsAPIResponse{
		Data: data.TrieStatisticsResponse{
			AccountsSnapshotNumNodes: 1234,
		},
	}
	facade := &mock.Facade{
		GetTriesStatisticsCalled: func(shardID uint32) (*data.TrieStatisticsAPIResponse, error) {
			return expectedResp, nil
		},
	}
=======
	assert.Equal(t, expectedResp, gasConfigsResponse)
	assert.Equal(t, expectedResp.Data, gasConfigsResponse.Data)
}

func TestEpochStartData_ShouldWork(t *testing.T) {
	t.Parallel()

	wasFacadeCalled := false
	expectedResp := &data.GenericAPIResponse{Data: "epoch start data"}
	facade := &mock.Facade{
		GetEpochStartDataCalled: func(epoch uint32, shardID uint32) (*data.GenericAPIResponse, error) {
			require.Equal(t, uint32(37), epoch)
			require.Equal(t, uint32(38), shardID)
			wasFacadeCalled = true
			return expectedResp, nil
		},
	}

>>>>>>> 5a66805c
	networkGroup, err := groups.NewNetworkGroup(facade)
	require.NoError(t, err)
	ws := startProxyServer(networkGroup, networkPath)

<<<<<<< HEAD
	req, _ := http.NewRequest("GET", "/network/trie-statistics/0", nil)
	resp := httptest.NewRecorder()
	ws.ServeHTTP(resp, req)

	response := &data.TrieStatisticsAPIResponse{}
	loadResponse(resp.Body, response)

	assert.Equal(t, http.StatusOK, resp.Code)
	assert.Equal(t, expectedResp, response)
	assert.Equal(t, expectedResp.Data, response.Data)
=======
	req, _ := http.NewRequest("GET", "/network/epoch-start/38/by-epoch/37", nil)
	resp := httptest.NewRecorder()
	ws.ServeHTTP(resp, req)

	epochStartDataResponse := &data.GenericAPIResponse{}
	loadResponse(resp.Body, epochStartDataResponse)

	require.Equal(t, http.StatusOK, resp.Code)
	require.Equal(t, expectedResp, epochStartDataResponse)
	require.True(t, wasFacadeCalled)
>>>>>>> 5a66805c
}<|MERGE_RESOLUTION|>--- conflicted
+++ resolved
@@ -546,25 +546,6 @@
 	loadResponse(resp.Body, gasConfigsResponse)
 
 	assert.Equal(t, http.StatusOK, resp.Code)
-<<<<<<< HEAD
-	assert.Equal(t, expectedResp, genesisNodesDataResp)
-	assert.Equal(t, expectedResp.Data, genesisNodesDataResp.Data)
-}
-
-func TestGetTriesStatistics_ShouldWork(t *testing.T) {
-	t.Parallel()
-
-	expectedResp := &data.TrieStatisticsAPIResponse{
-		Data: data.TrieStatisticsResponse{
-			AccountsSnapshotNumNodes: 1234,
-		},
-	}
-	facade := &mock.Facade{
-		GetTriesStatisticsCalled: func(shardID uint32) (*data.TrieStatisticsAPIResponse, error) {
-			return expectedResp, nil
-		},
-	}
-=======
 	assert.Equal(t, expectedResp, gasConfigsResponse)
 	assert.Equal(t, expectedResp.Data, gasConfigsResponse.Data)
 }
@@ -583,23 +564,10 @@
 		},
 	}
 
->>>>>>> 5a66805c
-	networkGroup, err := groups.NewNetworkGroup(facade)
-	require.NoError(t, err)
-	ws := startProxyServer(networkGroup, networkPath)
-
-<<<<<<< HEAD
-	req, _ := http.NewRequest("GET", "/network/trie-statistics/0", nil)
-	resp := httptest.NewRecorder()
-	ws.ServeHTTP(resp, req)
-
-	response := &data.TrieStatisticsAPIResponse{}
-	loadResponse(resp.Body, response)
-
-	assert.Equal(t, http.StatusOK, resp.Code)
-	assert.Equal(t, expectedResp, response)
-	assert.Equal(t, expectedResp.Data, response.Data)
-=======
+	networkGroup, err := groups.NewNetworkGroup(facade)
+	require.NoError(t, err)
+	ws := startProxyServer(networkGroup, networkPath)
+
 	req, _ := http.NewRequest("GET", "/network/epoch-start/38/by-epoch/37", nil)
 	resp := httptest.NewRecorder()
 	ws.ServeHTTP(resp, req)
@@ -610,5 +578,33 @@
 	require.Equal(t, http.StatusOK, resp.Code)
 	require.Equal(t, expectedResp, epochStartDataResponse)
 	require.True(t, wasFacadeCalled)
->>>>>>> 5a66805c
+}
+
+func TestGetTriesStatistics_ShouldWork(t *testing.T) {
+	t.Parallel()
+
+	expectedResp := &data.TrieStatisticsAPIResponse{
+		Data: data.TrieStatisticsResponse{
+			AccountsSnapshotNumNodes: 1234,
+		},
+	}
+	facade := &mock.Facade{
+		GetTriesStatisticsCalled: func(shardID uint32) (*data.TrieStatisticsAPIResponse, error) {
+			return expectedResp, nil
+		},
+	}
+	networkGroup, err := groups.NewNetworkGroup(facade)
+	require.NoError(t, err)
+	ws := startProxyServer(networkGroup, networkPath)
+
+	req, _ := http.NewRequest("GET", "/network/trie-statistics/0", nil)
+	resp := httptest.NewRecorder()
+	ws.ServeHTTP(resp, req)
+
+	response := &data.TrieStatisticsAPIResponse{}
+	loadResponse(resp.Body, response)
+
+	assert.Equal(t, http.StatusOK, resp.Code)
+	assert.Equal(t, expectedResp, response)
+	assert.Equal(t, expectedResp.Data, response.Data)
 }