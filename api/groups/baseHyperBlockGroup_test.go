package groups_test

import (
	"fmt"
	"net/http"
	"net/http/httptest"
	"testing"

	"github.com/ElrondNetwork/elrond-go-core/data/api"
	"github.com/ElrondNetwork/elrond-proxy-go/api/groups"
	"github.com/ElrondNetwork/elrond-proxy-go/api/mock"
	"github.com/ElrondNetwork/elrond-proxy-go/common"
	"github.com/ElrondNetwork/elrond-proxy-go/data"
	"github.com/stretchr/testify/require"
)

const hyperBlockPath = "/hyperblock"

func TestNewHyperBlockGroup_WrongFacadeShouldErr(t *testing.T) {
	wrongFacade := &mock.WrongFacade{}
	group, err := groups.NewHyperBlockGroup(wrongFacade)
	require.Nil(t, group)
	require.Equal(t, groups.ErrWrongTypeAssertion, err)
}

func TestGetHyperblockByHash(t *testing.T) {
<<<<<<< HEAD
	facade := &mock.FacadeStub{
		GetHyperBlockByHashCalled: func(hash string) (*data.HyperblockApiResponse, error) {
=======
	facade := &mock.Facade{
		GetHyperBlockByHashCalled: func(hash string, _ common.HyperblockQueryOptions) (*data.HyperblockApiResponse, error) {
>>>>>>> f1ab9200
			if hash == "abcd" {
				return data.NewHyperblockApiResponse(api.Hyperblock{
					Nonce: 42,
				}), nil
			}

			return nil, fmt.Errorf("fooError")
		},
	}

	// Get with success
	response := data.HyperblockApiResponse{}
	statusCode := doGet(t, facade, "/hyperblock/by-hash/abcd", &response)
	require.Equal(t, http.StatusOK, statusCode)
	require.Equal(t, "successful", string(response.Code))
	require.Equal(t, "", response.Error)
	require.Equal(t, 42, int(response.Data.Hyperblock.Nonce))

	// Block missing
	response = data.HyperblockApiResponse{}
	statusCode = doGet(t, facade, "/hyperblock/by-hash/dbca", &response)
	require.Equal(t, http.StatusInternalServerError, statusCode)
	require.Equal(t, "internal_issue", string(response.Code))
	require.Equal(t, "fooError", response.Error)

	// Bad hash
	response = data.HyperblockApiResponse{}
	statusCode = doGet(t, facade, "/hyperblock/by-hash/badhash", &response)
	require.Equal(t, http.StatusBadRequest, statusCode)
	require.Equal(t, "bad_request", string(response.Code))
	require.Equal(t, "invalid block hash parameter", response.Error)
}

func TestGetHyperblockByNonce(t *testing.T) {
<<<<<<< HEAD
	facade := &mock.FacadeStub{
		GetHyperBlockByNonceCalled: func(nonce uint64) (*data.HyperblockApiResponse, error) {
=======
	facade := &mock.Facade{
		GetHyperBlockByNonceCalled: func(nonce uint64, _ common.HyperblockQueryOptions) (*data.HyperblockApiResponse, error) {
>>>>>>> f1ab9200
			if nonce == 42 {
				return data.NewHyperblockApiResponse(api.Hyperblock{
					Nonce: 42,
				}), nil
			}

			return nil, fmt.Errorf("fooError")
		},
	}

	// Get with success
	response := data.HyperblockApiResponse{}
	statusCode := doGet(t, facade, "/hyperblock/by-nonce/42", &response)
	require.Equal(t, http.StatusOK, statusCode)
	require.Equal(t, "successful", string(response.Code))
	require.Equal(t, "", response.Error)
	require.Equal(t, 42, int(response.Data.Hyperblock.Nonce))

	// Block missing
	response = data.HyperblockApiResponse{}
	statusCode = doGet(t, facade, "/hyperblock/by-nonce/43", &response)
	require.Equal(t, http.StatusInternalServerError, statusCode)
	require.Equal(t, "internal_issue", string(response.Code))
	require.Equal(t, "fooError", response.Error)

	// Bad nonce
	response = data.HyperblockApiResponse{}
	statusCode = doGet(t, facade, "/hyperblock/by-hash/badnonce", &response)
	require.Equal(t, http.StatusBadRequest, statusCode)
	require.Equal(t, "bad_request", string(response.Code))
	require.Equal(t, "invalid block hash parameter", response.Error)
}

func doGet(t *testing.T, facade interface{}, url string, response interface{}) int {
	hyperBlockGroup, err := groups.NewHyperBlockGroup(facade)
	require.NoError(t, err)

	server := startProxyServer(hyperBlockGroup, hyperBlockPath)
	httpRequest, _ := http.NewRequest("GET", url, nil)

	responseRecorder := httptest.NewRecorder()
	server.ServeHTTP(responseRecorder, httpRequest)

	loadResponse(responseRecorder.Body, &response)
	return responseRecorder.Code
}<|MERGE_RESOLUTION|>--- conflicted
+++ resolved
@@ -24,13 +24,8 @@
 }
 
 func TestGetHyperblockByHash(t *testing.T) {
-<<<<<<< HEAD
 	facade := &mock.FacadeStub{
-		GetHyperBlockByHashCalled: func(hash string) (*data.HyperblockApiResponse, error) {
-=======
-	facade := &mock.Facade{
 		GetHyperBlockByHashCalled: func(hash string, _ common.HyperblockQueryOptions) (*data.HyperblockApiResponse, error) {
->>>>>>> f1ab9200
 			if hash == "abcd" {
 				return data.NewHyperblockApiResponse(api.Hyperblock{
 					Nonce: 42,
@@ -65,13 +60,8 @@
 }
 
 func TestGetHyperblockByNonce(t *testing.T) {
-<<<<<<< HEAD
 	facade := &mock.FacadeStub{
-		GetHyperBlockByNonceCalled: func(nonce uint64) (*data.HyperblockApiResponse, error) {
-=======
-	facade := &mock.Facade{
 		GetHyperBlockByNonceCalled: func(nonce uint64, _ common.HyperblockQueryOptions) (*data.HyperblockApiResponse, error) {
->>>>>>> f1ab9200
 			if nonce == 42 {
 				return data.NewHyperblockApiResponse(api.Hyperblock{
 					Nonce: 42,
