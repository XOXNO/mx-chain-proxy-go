--- conflicted
+++ resolved
@@ -70,12 +70,9 @@
 	GetGasConfigsCalled                          func() (*data.GenericAPIResponse, error)
 	IsOldStorageForTokenCalled                   func(tokenID string, nonce uint64) (bool, error)
 	GetAboutInfoCalled                           func() (*data.GenericAPIResponse, error)
-<<<<<<< HEAD
 	GetAlteredAccountsByNonceCalled              func(shardID uint32, nonce uint64, options common.GetAlteredAccountsForBlockOptions) (*data.AlteredAccountsApiResponse, error)
 	GetAlteredAccountsByHashCalled               func(shardID uint32, hash string, options common.GetAlteredAccountsForBlockOptions) (*data.AlteredAccountsApiResponse, error)
-=======
 	GetTriesStatisticsCalled                     func(shardID uint32) (*data.TrieStatisticsAPIResponse, error)
->>>>>>> d72a633f
 }
 
 // GetProof -
@@ -476,7 +473,6 @@
 	return f.GetAboutInfoCalled()
 }
 
-<<<<<<< HEAD
 // GetAlteredAccountsByNonce -
 func (f *Facade) GetAlteredAccountsByNonce(shardID uint32, nonce uint64, options common.GetAlteredAccountsForBlockOptions) (*data.AlteredAccountsApiResponse, error) {
 	if f.GetAlteredAccountsByNonceCalled != nil {
@@ -492,14 +488,14 @@
 	}
 
 	return nil, nil
-=======
+}
+
 // GetTriesStatistics -
 func (f *Facade) GetTriesStatistics(shardID uint32) (*data.TrieStatisticsAPIResponse, error) {
 	if f.GetTriesStatisticsCalled != nil {
 		return f.GetTriesStatisticsCalled(shardID)
 	}
 	return &data.TrieStatisticsAPIResponse{}, nil
->>>>>>> d72a633f
 }
 
 // WrongFacade is a struct that can be used as a wrong implementation of the node router handler
