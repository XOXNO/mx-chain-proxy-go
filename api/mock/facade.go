--- conflicted
+++ resolved
@@ -21,15 +21,9 @@
 	GetHeartbeatDataHandler                     func() (*data.HeartbeatResponse, error)
 	ValidatorStatisticsHandler                  func() (map[string]*data.ValidatorApiResponse, error)
 	TransactionCostRequestHandler               func(tx *data.Transaction) (string, error)
-<<<<<<< HEAD
-	GetTransactionStatusHandler                 func(txHash string) (string, error)
+	GetTransactionStatusHandler                 func(txHash string, sender string) (string, error)
 	GetConfigMetricsHandler                     func() (*data.GenericAPIResponse, error)
 	GetNetworkMetricsHandler                    func(shardID uint32) (*data.GenericAPIResponse, error)
-=======
-	GetTransactionStatusHandler                 func(txHash string, sender string) (string, error)
-	GetConfigMetricsHandler                     func() (map[string]interface{}, error)
-	GetNetworkMetricsHandler                    func(shardID uint32) (map[string]interface{}, error)
->>>>>>> dad6c39b
 	GetBlockByShardIDAndNonceHandler            func(shardID uint32, nonce uint64) (data.ApiBlock, error)
 	GetTransactionByHashAndSenderAddressHandler func(txHash string, sndAddr string) (*transaction.ApiTransactionResult, int, error)
 }
