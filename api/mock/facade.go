package mock

import (
	"math/big"

	"github.com/ElrondNetwork/elrond-go-core/core"
	"github.com/ElrondNetwork/elrond-go-core/data/vm"
	"github.com/ElrondNetwork/elrond-proxy-go/common"
	"github.com/ElrondNetwork/elrond-proxy-go/data"
)

// Facade is the mock implementation of a node's router handler
type Facade struct {
<<<<<<< HEAD
	IsFaucetEnabledHandler                      func() bool
	GetAccountHandler                           func(address string, options common.AccountQueryOptions) (*data.AccountModel, error)
	GetShardIDForAddressHandler                 func(address string) (uint32, error)
	GetValueForKeyHandler                       func(address string, key string, options common.AccountQueryOptions) (string, error)
	GetKeyValuePairsHandler                     func(address string, options common.AccountQueryOptions) (*data.GenericAPIResponse, error)
	GetESDTTokenDataCalled                      func(address string, key string, options common.AccountQueryOptions) (*data.GenericAPIResponse, error)
	GetESDTNftTokenDataCalled                   func(address string, key string, nonce uint64, options common.AccountQueryOptions) (*data.GenericAPIResponse, error)
	GetESDTsWithRoleCalled                      func(address string, role string, options common.AccountQueryOptions) (*data.GenericAPIResponse, error)
	GetNFTTokenIDsRegisteredByAddressCalled     func(address string, options common.AccountQueryOptions) (*data.GenericAPIResponse, error)
	GetAllESDTTokensCalled                      func(address string, options common.AccountQueryOptions) (*data.GenericAPIResponse, error)
	GetTransactionsHandler                      func(address string) ([]data.DatabaseTransaction, error)
	GetTransactionHandler                       func(txHash string, withResults bool) (*data.FullTransaction, error)
	SendTransactionHandler                      func(tx *data.Transaction) (int, string, error)
	SendMultipleTransactionsHandler             func(txs []*data.Transaction) (data.MultipleTransactionsResponseData, error)
	SimulateTransactionHandler                  func(tx *data.Transaction, checkSignature bool) (*data.GenericAPIResponse, error)
	SendUserFundsCalled                         func(receiver string, value *big.Int) error
	ExecuteSCQueryHandler                       func(query *data.SCQuery) (*vm.VMOutputApi, error)
	GetHeartbeatDataHandler                     func() (*data.HeartbeatResponse, error)
	ValidatorStatisticsHandler                  func() (map[string]*data.ValidatorApiResponse, error)
	TransactionCostRequestHandler               func(tx *data.Transaction) (*data.TxCostResponseData, error)
	GetTransactionStatusHandler                 func(txHash string, sender string) (string, error)
	GetConfigMetricsHandler                     func() (*data.GenericAPIResponse, error)
	GetNetworkMetricsHandler                    func(shardID uint32) (*data.GenericAPIResponse, error)
	GetAllIssuedESDTsHandler                    func(tokenType string) (*data.GenericAPIResponse, error)
	GetEnableEpochsMetricsHandler               func() (*data.GenericAPIResponse, error)
	GetEconomicsDataMetricsHandler              func() (*data.GenericAPIResponse, error)
	GetDirectStakedInfoCalled                   func() (*data.GenericAPIResponse, error)
	GetDelegatedInfoCalled                      func() (*data.GenericAPIResponse, error)
	GetRatingsConfigCalled                      func() (*data.GenericAPIResponse, error)
	GetBlockByShardIDAndNonceHandler            func(shardID uint32, nonce uint64) (data.AtlasBlock, error)
	GetTransactionByHashAndSenderAddressHandler func(txHash string, sndAddr string, withResults bool) (*data.FullTransaction, int, error)
	GetBlockByHashCalled                        func(shardID uint32, hash string, options common.BlockQueryOptions) (*data.BlockApiResponse, error)
	GetBlockByNonceCalled                       func(shardID uint32, nonce uint64, options common.BlockQueryOptions) (*data.BlockApiResponse, error)
	GetBlocksByRoundCalled                      func(round uint64, options common.BlockQueryOptions) (*data.BlocksApiResponse, error)
	GetInternalBlockByHashCalled                func(shardID uint32, hash string, format common.OutputFormat) (*data.InternalBlockApiResponse, error)
	GetInternalBlockByNonceCalled               func(shardID uint32, nonce uint64, format common.OutputFormat) (*data.InternalBlockApiResponse, error)
	GetInternalMiniBlockByHashCalled            func(shardID uint32, hash string, epoch uint32, format common.OutputFormat) (*data.InternalMiniBlockApiResponse, error)
	GetInternalStartOfEpochMetaBlockCalled      func(epoch uint32, format common.OutputFormat) (*data.InternalBlockApiResponse, error)
	GetHyperBlockByHashCalled                   func(hash string, options common.HyperblockQueryOptions) (*data.HyperblockApiResponse, error)
	GetHyperBlockByNonceCalled                  func(nonce uint64, options common.HyperblockQueryOptions) (*data.HyperblockApiResponse, error)
	ReloadObserversCalled                       func() data.NodesReloadResponse
	ReloadFullHistoryObserversCalled            func() data.NodesReloadResponse
	GetProofCalled                              func(string, string) (*data.GenericAPIResponse, error)
	GetProofCurrentRootHashCalled               func(string) (*data.GenericAPIResponse, error)
	VerifyProofCalled                           func(string, string, []string) (*data.GenericAPIResponse, error)
	GetESDTsRolesCalled                         func(address string, options common.AccountQueryOptions) (*data.GenericAPIResponse, error)
	GetESDTSupplyCalled                         func(token string) (*data.ESDTSupplyResponse, error)
	GetMetricsCalled                            func() map[string]*data.EndpointMetrics
	GetPrometheusMetricsCalled                  func() string
	GetGenesisNodesPubKeysCalled                func() (*data.GenericAPIResponse, error)
	GetGasConfigsCalled                         func() (*data.GenericAPIResponse, error)
=======
	IsFaucetEnabledHandler                       func() bool
	GetAccountHandler                            func(address string, options common.AccountQueryOptions) (*data.AccountModel, error)
	GetShardIDForAddressHandler                  func(address string) (uint32, error)
	GetValueForKeyHandler                        func(address string, key string, options common.AccountQueryOptions) (string, error)
	GetKeyValuePairsHandler                      func(address string, options common.AccountQueryOptions) (*data.GenericAPIResponse, error)
	GetESDTTokenDataCalled                       func(address string, key string, options common.AccountQueryOptions) (*data.GenericAPIResponse, error)
	GetESDTNftTokenDataCalled                    func(address string, key string, nonce uint64, options common.AccountQueryOptions) (*data.GenericAPIResponse, error)
	GetESDTsWithRoleCalled                       func(address string, role string, options common.AccountQueryOptions) (*data.GenericAPIResponse, error)
	GetNFTTokenIDsRegisteredByAddressCalled      func(address string, options common.AccountQueryOptions) (*data.GenericAPIResponse, error)
	GetAllESDTTokensCalled                       func(address string, options common.AccountQueryOptions) (*data.GenericAPIResponse, error)
	GetTransactionsHandler                       func(address string) ([]data.DatabaseTransaction, error)
	GetTransactionHandler                        func(txHash string, withResults bool) (*data.FullTransaction, error)
	GetTransactionsPoolHandler                   func(fields string) (*data.TransactionsPool, error)
	GetTransactionsPoolForShardHandler           func(shardID uint32, fields string) (*data.TransactionsPool, error)
	GetTransactionsPoolForSenderHandler          func(sender, fields string) (*data.TransactionsPoolForSender, error)
	GetLastPoolNonceForSenderHandler             func(sender string) (uint64, error)
	GetTransactionsPoolNonceGapsForSenderHandler func(sender string) (*data.TransactionsPoolNonceGaps, error)
	SendTransactionHandler                       func(tx *data.Transaction) (int, string, error)
	SendMultipleTransactionsHandler              func(txs []*data.Transaction) (data.MultipleTransactionsResponseData, error)
	SimulateTransactionHandler                   func(tx *data.Transaction, checkSignature bool) (*data.GenericAPIResponse, error)
	SendUserFundsCalled                          func(receiver string, value *big.Int) error
	ExecuteSCQueryHandler                        func(query *data.SCQuery) (*vm.VMOutputApi, error)
	GetHeartbeatDataHandler                      func() (*data.HeartbeatResponse, error)
	ValidatorStatisticsHandler                   func() (map[string]*data.ValidatorApiResponse, error)
	TransactionCostRequestHandler                func(tx *data.Transaction) (*data.TxCostResponseData, error)
	GetTransactionStatusHandler                  func(txHash string, sender string) (string, error)
	GetConfigMetricsHandler                      func() (*data.GenericAPIResponse, error)
	GetNetworkMetricsHandler                     func(shardID uint32) (*data.GenericAPIResponse, error)
	GetAllIssuedESDTsHandler                     func(tokenType string) (*data.GenericAPIResponse, error)
	GetEnableEpochsMetricsHandler                func() (*data.GenericAPIResponse, error)
	GetEconomicsDataMetricsHandler               func() (*data.GenericAPIResponse, error)
	GetDirectStakedInfoCalled                    func() (*data.GenericAPIResponse, error)
	GetDelegatedInfoCalled                       func() (*data.GenericAPIResponse, error)
	GetRatingsConfigCalled                       func() (*data.GenericAPIResponse, error)
	GetBlockByShardIDAndNonceHandler             func(shardID uint32, nonce uint64) (data.AtlasBlock, error)
	GetTransactionByHashAndSenderAddressHandler  func(txHash string, sndAddr string, withResults bool) (*data.FullTransaction, int, error)
	GetBlockByHashCalled                         func(shardID uint32, hash string, options common.BlockQueryOptions) (*data.BlockApiResponse, error)
	GetBlockByNonceCalled                        func(shardID uint32, nonce uint64, options common.BlockQueryOptions) (*data.BlockApiResponse, error)
	GetBlocksByRoundCalled                       func(round uint64, options common.BlockQueryOptions) (*data.BlocksApiResponse, error)
	GetInternalBlockByHashCalled                 func(shardID uint32, hash string, format common.OutputFormat) (*data.InternalBlockApiResponse, error)
	GetInternalBlockByNonceCalled                func(shardID uint32, nonce uint64, format common.OutputFormat) (*data.InternalBlockApiResponse, error)
	GetInternalMiniBlockByHashCalled             func(shardID uint32, hash string, epoch uint32, format common.OutputFormat) (*data.InternalMiniBlockApiResponse, error)
	GetInternalStartOfEpochMetaBlockCalled       func(epoch uint32, format common.OutputFormat) (*data.InternalBlockApiResponse, error)
	GetHyperBlockByHashCalled                    func(hash string, options common.HyperblockQueryOptions) (*data.HyperblockApiResponse, error)
	GetHyperBlockByNonceCalled                   func(nonce uint64, options common.HyperblockQueryOptions) (*data.HyperblockApiResponse, error)
	ReloadObserversCalled                        func() data.NodesReloadResponse
	ReloadFullHistoryObserversCalled             func() data.NodesReloadResponse
	GetProofCalled                               func(string, string) (*data.GenericAPIResponse, error)
	GetProofCurrentRootHashCalled                func(string) (*data.GenericAPIResponse, error)
	VerifyProofCalled                            func(string, string, []string) (*data.GenericAPIResponse, error)
	GetESDTsRolesCalled                          func(address string, options common.AccountQueryOptions) (*data.GenericAPIResponse, error)
	GetESDTSupplyCalled                          func(token string) (*data.ESDTSupplyResponse, error)
	GetMetricsCalled                             func() map[string]*data.EndpointMetrics
	GetPrometheusMetricsCalled                   func() string
	GetGenesisNodesPubKeysCalled                 func() (*data.GenericAPIResponse, error)
>>>>>>> 51c3dfc1
}

// GetProof -
func (f *Facade) GetProof(rootHash string, address string) (*data.GenericAPIResponse, error) {
	if f.GetProofCalled != nil {
		return f.GetProofCalled(rootHash, address)
	}

	return nil, nil
}

// GetProofCurrentRootHash -
func (f *Facade) GetProofCurrentRootHash(address string) (*data.GenericAPIResponse, error) {
	if f.GetProofCurrentRootHashCalled != nil {
		return f.GetProofCurrentRootHashCalled(address)
	}

	return nil, nil
}

// VerifyProof -
func (f *Facade) VerifyProof(rootHash string, address string, proof []string) (*data.GenericAPIResponse, error) {
	if f.VerifyProofCalled != nil {
		return f.VerifyProofCalled(rootHash, address, proof)
	}

	return nil, nil
}

// IsFaucetEnabled -
func (f *Facade) IsFaucetEnabled() bool {
	if f.IsFaucetEnabledHandler != nil {
		return f.IsFaucetEnabledHandler()
	}

	return true
}

// ReloadObservers -
func (f *Facade) ReloadObservers() data.NodesReloadResponse {
	if f.ReloadObserversCalled != nil {
		return f.ReloadObserversCalled()
	}

	return data.NodesReloadResponse{}
}

// ReloadFullHistoryObservers -
func (f *Facade) ReloadFullHistoryObservers() data.NodesReloadResponse {
	if f.ReloadFullHistoryObserversCalled != nil {
		return f.ReloadFullHistoryObserversCalled()
	}

	return data.NodesReloadResponse{}
}

// GetNetworkStatusMetrics -
func (f *Facade) GetNetworkStatusMetrics(shardID uint32) (*data.GenericAPIResponse, error) {
	if f.GetNetworkMetricsHandler != nil {
		return f.GetNetworkMetricsHandler(shardID)
	}

	return nil, nil
}

// GetNetworkConfigMetrics -
func (f *Facade) GetNetworkConfigMetrics() (*data.GenericAPIResponse, error) {
	if f.GetConfigMetricsHandler != nil {
		return f.GetConfigMetricsHandler()
	}

	return nil, nil
}

// GetEconomicsDataMetrics -
func (f *Facade) GetEconomicsDataMetrics() (*data.GenericAPIResponse, error) {
	if f.GetEconomicsDataMetricsHandler != nil {
		return f.GetEconomicsDataMetricsHandler()
	}

	return &data.GenericAPIResponse{}, nil
}

// GetAllIssuedESDTs -
func (f *Facade) GetAllIssuedESDTs(tokenType string) (*data.GenericAPIResponse, error) {
	if f.GetAllIssuedESDTsHandler != nil {
		return f.GetAllIssuedESDTsHandler(tokenType)
	}

	return &data.GenericAPIResponse{}, nil
}

// GetESDTsWithRole -
func (f *Facade) GetESDTsWithRole(address string, role string, options common.AccountQueryOptions) (*data.GenericAPIResponse, error) {
	if f.GetESDTsWithRoleCalled != nil {
		return f.GetESDTsWithRoleCalled(address, role, options)
	}

	return &data.GenericAPIResponse{}, nil
}

// GetESDTsRoles -
func (f *Facade) GetESDTsRoles(address string, options common.AccountQueryOptions) (*data.GenericAPIResponse, error) {
	if f.GetESDTsRolesCalled != nil {
		return f.GetESDTsRolesCalled(address, options)
	}

	return &data.GenericAPIResponse{}, nil
}

// GetNFTTokenIDsRegisteredByAddress -
func (f *Facade) GetNFTTokenIDsRegisteredByAddress(address string, options common.AccountQueryOptions) (*data.GenericAPIResponse, error) {
	if f.GetNFTTokenIDsRegisteredByAddressCalled != nil {
		return f.GetNFTTokenIDsRegisteredByAddressCalled(address, options)
	}

	return &data.GenericAPIResponse{}, nil
}

// GetDirectStakedInfo -
func (f *Facade) GetDirectStakedInfo() (*data.GenericAPIResponse, error) {
	if f.GetDirectStakedInfoCalled != nil {
		return f.GetDirectStakedInfoCalled()
	}

	return &data.GenericAPIResponse{}, nil
}

// GetDelegatedInfo -
func (f *Facade) GetDelegatedInfo() (*data.GenericAPIResponse, error) {
	if f.GetDelegatedInfoCalled != nil {
		return f.GetDelegatedInfoCalled()
	}

	return &data.GenericAPIResponse{}, nil
}

// GetEnableEpochsMetrics -
func (f *Facade) GetEnableEpochsMetrics() (*data.GenericAPIResponse, error) {
	return f.GetEnableEpochsMetricsHandler()
}

// GetRatingsConfig -
func (f *Facade) GetRatingsConfig() (*data.GenericAPIResponse, error) {
	return f.GetRatingsConfigCalled()
}

// GetESDTSupply -
func (f *Facade) GetESDTSupply(token string) (*data.ESDTSupplyResponse, error) {
	if f.GetESDTSupplyCalled != nil {
		return f.GetESDTSupplyCalled(token)
	}

	return nil, nil
}

// ValidatorStatistics -
func (f *Facade) ValidatorStatistics() (map[string]*data.ValidatorApiResponse, error) {
	return f.ValidatorStatisticsHandler()
}

// GetAccount -
func (f *Facade) GetAccount(address string, options common.AccountQueryOptions) (*data.AccountModel, error) {
	return f.GetAccountHandler(address, options)
}

// GetKeyValuePairs -
func (f *Facade) GetKeyValuePairs(address string, options common.AccountQueryOptions) (*data.GenericAPIResponse, error) {
	return f.GetKeyValuePairsHandler(address, options)
}

// GetValueForKey -
func (f *Facade) GetValueForKey(address string, key string, options common.AccountQueryOptions) (string, error) {
	return f.GetValueForKeyHandler(address, key, options)
}

// GetShardIDForAddress -
func (f *Facade) GetShardIDForAddress(address string) (uint32, error) {
	return f.GetShardIDForAddressHandler(address)
}

// GetESDTTokenData -
func (f *Facade) GetESDTTokenData(address string, key string, options common.AccountQueryOptions) (*data.GenericAPIResponse, error) {
	if f.GetESDTTokenDataCalled != nil {
		return f.GetESDTTokenDataCalled(address, key, options)
	}

	return nil, nil
}

// GetAllESDTTokens -
func (f *Facade) GetAllESDTTokens(address string, options common.AccountQueryOptions) (*data.GenericAPIResponse, error) {
	if f.GetAllESDTTokensCalled != nil {
		return f.GetAllESDTTokensCalled(address, options)
	}

	return nil, nil
}

// GetESDTNftTokenData -
func (f *Facade) GetESDTNftTokenData(address string, key string, nonce uint64, options common.AccountQueryOptions) (*data.GenericAPIResponse, error) {
	if f.GetESDTNftTokenDataCalled != nil {
		return f.GetESDTNftTokenDataCalled(address, key, nonce, options)
	}

	return nil, nil
}

// GetTransactions -
func (f *Facade) GetTransactions(address string) ([]data.DatabaseTransaction, error) {
	return f.GetTransactionsHandler(address)
}

// GetTransactionByHashAndSenderAddress -
func (f *Facade) GetTransactionByHashAndSenderAddress(txHash string, sndAddr string, withEvents bool) (*data.FullTransaction, int, error) {
	return f.GetTransactionByHashAndSenderAddressHandler(txHash, sndAddr, withEvents)
}

// GetTransaction -
func (f *Facade) GetTransaction(txHash string, withResults bool) (*data.FullTransaction, error) {
	return f.GetTransactionHandler(txHash, withResults)
}

// GetTransactionsPool -
func (f *Facade) GetTransactionsPool(fields string) (*data.TransactionsPool, error) {
	if f.GetTransactionsPoolHandler != nil {
		return f.GetTransactionsPoolHandler(fields)
	}

	return nil, nil
}

// GetTransactionsPoolForShard -
func (f *Facade) GetTransactionsPoolForShard(shardID uint32, fields string) (*data.TransactionsPool, error) {
	if f.GetTransactionsPoolForShardHandler != nil {
		return f.GetTransactionsPoolForShardHandler(shardID, fields)
	}

	return nil, nil
}

// GetTransactionsPoolForSender -
func (f *Facade) GetTransactionsPoolForSender(sender, fields string) (*data.TransactionsPoolForSender, error) {
	if f.GetTransactionsPoolForSenderHandler != nil {
		return f.GetTransactionsPoolForSenderHandler(sender, fields)
	}

	return nil, nil
}

// GetLastPoolNonceForSender -
func (f *Facade) GetLastPoolNonceForSender(sender string) (uint64, error) {
	if f.GetLastPoolNonceForSenderHandler != nil {
		return f.GetLastPoolNonceForSenderHandler(sender)
	}

	return 0, nil
}

// GetTransactionsPoolNonceGapsForSender -
func (f *Facade) GetTransactionsPoolNonceGapsForSender(sender string) (*data.TransactionsPoolNonceGaps, error) {
	if f.GetTransactionsPoolNonceGapsForSenderHandler != nil {
		return f.GetTransactionsPoolNonceGapsForSenderHandler(sender)
	}

	return nil, nil
}

// SendTransaction -
func (f *Facade) SendTransaction(tx *data.Transaction) (int, string, error) {
	return f.SendTransactionHandler(tx)
}

// SimulateTransaction -
func (f *Facade) SimulateTransaction(tx *data.Transaction, checkSignature bool) (*data.GenericAPIResponse, error) {
	return f.SimulateTransactionHandler(tx, checkSignature)
}

// GetAddressConverter -
func (f *Facade) GetAddressConverter() (core.PubkeyConverter, error) {
	return nil, nil
}

// SendMultipleTransactions -
func (f *Facade) SendMultipleTransactions(txs []*data.Transaction) (data.MultipleTransactionsResponseData, error) {
	return f.SendMultipleTransactionsHandler(txs)
}

// TransactionCostRequest -
func (f *Facade) TransactionCostRequest(tx *data.Transaction) (*data.TxCostResponseData, error) {
	return f.TransactionCostRequestHandler(tx)
}

// GetTransactionStatus -
func (f *Facade) GetTransactionStatus(txHash string, sender string) (string, error) {
	return f.GetTransactionStatusHandler(txHash, sender)
}

// SendUserFunds -
func (f *Facade) SendUserFunds(receiver string, value *big.Int) error {
	return f.SendUserFundsCalled(receiver, value)
}

// ExecuteSCQuery -
func (f *Facade) ExecuteSCQuery(query *data.SCQuery) (*vm.VMOutputApi, error) {
	return f.ExecuteSCQueryHandler(query)
}

// GetHeartbeatData -
func (f *Facade) GetHeartbeatData() (*data.HeartbeatResponse, error) {
	return f.GetHeartbeatDataHandler()
}

// GetAtlasBlockByShardIDAndNonce -
func (f *Facade) GetAtlasBlockByShardIDAndNonce(shardID uint32, nonce uint64) (data.AtlasBlock, error) {
	return f.GetBlockByShardIDAndNonceHandler(shardID, nonce)
}

// GetBlockByHash -
func (f *Facade) GetBlockByHash(shardID uint32, hash string, options common.BlockQueryOptions) (*data.BlockApiResponse, error) {
	return f.GetBlockByHashCalled(shardID, hash, options)
}

// GetBlockByNonce -
func (f *Facade) GetBlockByNonce(shardID uint32, nonce uint64, options common.BlockQueryOptions) (*data.BlockApiResponse, error) {
	return f.GetBlockByNonceCalled(shardID, nonce, options)
}

// GetBlocksByRound -
func (f *Facade) GetBlocksByRound(round uint64, options common.BlockQueryOptions) (*data.BlocksApiResponse, error) {
	if f.GetBlocksByRoundCalled != nil {
		return f.GetBlocksByRoundCalled(round, options)
	}
	return nil, nil
}

// GetInternalBlockByHash -
func (f *Facade) GetInternalBlockByHash(shardID uint32, hash string, format common.OutputFormat) (*data.InternalBlockApiResponse, error) {
	return f.GetInternalBlockByHashCalled(shardID, hash, format)
}

// GetInternalBlockByNonce -
func (f *Facade) GetInternalBlockByNonce(shardID uint32, nonce uint64, format common.OutputFormat) (*data.InternalBlockApiResponse, error) {
	return f.GetInternalBlockByNonceCalled(shardID, nonce, format)
}

// GetInternalMiniBlockByHash -
func (f *Facade) GetInternalMiniBlockByHash(shardID uint32, hash string, epoch uint32, format common.OutputFormat) (*data.InternalMiniBlockApiResponse, error) {
	return f.GetInternalMiniBlockByHashCalled(shardID, hash, epoch, format)
}

// GetInternalStartOfEpochMetaBlock -
func (f *Facade) GetInternalStartOfEpochMetaBlock(epoch uint32, format common.OutputFormat) (*data.InternalBlockApiResponse, error) {
	return f.GetInternalStartOfEpochMetaBlockCalled(epoch, format)
}

// GetHyperBlockByHash -
func (f *Facade) GetHyperBlockByHash(hash string, options common.HyperblockQueryOptions) (*data.HyperblockApiResponse, error) {
	return f.GetHyperBlockByHashCalled(hash, options)
}

// GetHyperBlockByNonce -
func (f *Facade) GetHyperBlockByNonce(nonce uint64, options common.HyperblockQueryOptions) (*data.HyperblockApiResponse, error) {
	return f.GetHyperBlockByNonceCalled(nonce, options)
}

// GetMetrics -
func (f *Facade) GetMetrics() map[string]*data.EndpointMetrics {
	return f.GetMetricsCalled()
}

// GetMetricsForPrometheus -
func (f *Facade) GetMetricsForPrometheus() string {
	return f.GetPrometheusMetricsCalled()
}

// GetGenesisNodesPubKeys -
func (f *Facade) GetGenesisNodesPubKeys() (*data.GenericAPIResponse, error) {
	return f.GetGenesisNodesPubKeysCalled()
}

// GetGasConfigs -
func (f *Facade) GetGasConfigs() (*data.GenericAPIResponse, error) {
	return f.GetGasConfigsCalled()
}

// WrongFacade is a struct that can be used as a wrong implementation of the node router handler
type WrongFacade struct {
}<|MERGE_RESOLUTION|>--- conflicted
+++ resolved
@@ -11,59 +11,6 @@
 
 // Facade is the mock implementation of a node's router handler
 type Facade struct {
-<<<<<<< HEAD
-	IsFaucetEnabledHandler                      func() bool
-	GetAccountHandler                           func(address string, options common.AccountQueryOptions) (*data.AccountModel, error)
-	GetShardIDForAddressHandler                 func(address string) (uint32, error)
-	GetValueForKeyHandler                       func(address string, key string, options common.AccountQueryOptions) (string, error)
-	GetKeyValuePairsHandler                     func(address string, options common.AccountQueryOptions) (*data.GenericAPIResponse, error)
-	GetESDTTokenDataCalled                      func(address string, key string, options common.AccountQueryOptions) (*data.GenericAPIResponse, error)
-	GetESDTNftTokenDataCalled                   func(address string, key string, nonce uint64, options common.AccountQueryOptions) (*data.GenericAPIResponse, error)
-	GetESDTsWithRoleCalled                      func(address string, role string, options common.AccountQueryOptions) (*data.GenericAPIResponse, error)
-	GetNFTTokenIDsRegisteredByAddressCalled     func(address string, options common.AccountQueryOptions) (*data.GenericAPIResponse, error)
-	GetAllESDTTokensCalled                      func(address string, options common.AccountQueryOptions) (*data.GenericAPIResponse, error)
-	GetTransactionsHandler                      func(address string) ([]data.DatabaseTransaction, error)
-	GetTransactionHandler                       func(txHash string, withResults bool) (*data.FullTransaction, error)
-	SendTransactionHandler                      func(tx *data.Transaction) (int, string, error)
-	SendMultipleTransactionsHandler             func(txs []*data.Transaction) (data.MultipleTransactionsResponseData, error)
-	SimulateTransactionHandler                  func(tx *data.Transaction, checkSignature bool) (*data.GenericAPIResponse, error)
-	SendUserFundsCalled                         func(receiver string, value *big.Int) error
-	ExecuteSCQueryHandler                       func(query *data.SCQuery) (*vm.VMOutputApi, error)
-	GetHeartbeatDataHandler                     func() (*data.HeartbeatResponse, error)
-	ValidatorStatisticsHandler                  func() (map[string]*data.ValidatorApiResponse, error)
-	TransactionCostRequestHandler               func(tx *data.Transaction) (*data.TxCostResponseData, error)
-	GetTransactionStatusHandler                 func(txHash string, sender string) (string, error)
-	GetConfigMetricsHandler                     func() (*data.GenericAPIResponse, error)
-	GetNetworkMetricsHandler                    func(shardID uint32) (*data.GenericAPIResponse, error)
-	GetAllIssuedESDTsHandler                    func(tokenType string) (*data.GenericAPIResponse, error)
-	GetEnableEpochsMetricsHandler               func() (*data.GenericAPIResponse, error)
-	GetEconomicsDataMetricsHandler              func() (*data.GenericAPIResponse, error)
-	GetDirectStakedInfoCalled                   func() (*data.GenericAPIResponse, error)
-	GetDelegatedInfoCalled                      func() (*data.GenericAPIResponse, error)
-	GetRatingsConfigCalled                      func() (*data.GenericAPIResponse, error)
-	GetBlockByShardIDAndNonceHandler            func(shardID uint32, nonce uint64) (data.AtlasBlock, error)
-	GetTransactionByHashAndSenderAddressHandler func(txHash string, sndAddr string, withResults bool) (*data.FullTransaction, int, error)
-	GetBlockByHashCalled                        func(shardID uint32, hash string, options common.BlockQueryOptions) (*data.BlockApiResponse, error)
-	GetBlockByNonceCalled                       func(shardID uint32, nonce uint64, options common.BlockQueryOptions) (*data.BlockApiResponse, error)
-	GetBlocksByRoundCalled                      func(round uint64, options common.BlockQueryOptions) (*data.BlocksApiResponse, error)
-	GetInternalBlockByHashCalled                func(shardID uint32, hash string, format common.OutputFormat) (*data.InternalBlockApiResponse, error)
-	GetInternalBlockByNonceCalled               func(shardID uint32, nonce uint64, format common.OutputFormat) (*data.InternalBlockApiResponse, error)
-	GetInternalMiniBlockByHashCalled            func(shardID uint32, hash string, epoch uint32, format common.OutputFormat) (*data.InternalMiniBlockApiResponse, error)
-	GetInternalStartOfEpochMetaBlockCalled      func(epoch uint32, format common.OutputFormat) (*data.InternalBlockApiResponse, error)
-	GetHyperBlockByHashCalled                   func(hash string, options common.HyperblockQueryOptions) (*data.HyperblockApiResponse, error)
-	GetHyperBlockByNonceCalled                  func(nonce uint64, options common.HyperblockQueryOptions) (*data.HyperblockApiResponse, error)
-	ReloadObserversCalled                       func() data.NodesReloadResponse
-	ReloadFullHistoryObserversCalled            func() data.NodesReloadResponse
-	GetProofCalled                              func(string, string) (*data.GenericAPIResponse, error)
-	GetProofCurrentRootHashCalled               func(string) (*data.GenericAPIResponse, error)
-	VerifyProofCalled                           func(string, string, []string) (*data.GenericAPIResponse, error)
-	GetESDTsRolesCalled                         func(address string, options common.AccountQueryOptions) (*data.GenericAPIResponse, error)
-	GetESDTSupplyCalled                         func(token string) (*data.ESDTSupplyResponse, error)
-	GetMetricsCalled                            func() map[string]*data.EndpointMetrics
-	GetPrometheusMetricsCalled                  func() string
-	GetGenesisNodesPubKeysCalled                func() (*data.GenericAPIResponse, error)
-	GetGasConfigsCalled                         func() (*data.GenericAPIResponse, error)
-=======
 	IsFaucetEnabledHandler                       func() bool
 	GetAccountHandler                            func(address string, options common.AccountQueryOptions) (*data.AccountModel, error)
 	GetShardIDForAddressHandler                  func(address string) (uint32, error)
@@ -119,7 +66,7 @@
 	GetMetricsCalled                             func() map[string]*data.EndpointMetrics
 	GetPrometheusMetricsCalled                   func() string
 	GetGenesisNodesPubKeysCalled                 func() (*data.GenericAPIResponse, error)
->>>>>>> 51c3dfc1
+	GetGasConfigsCalled                          func() (*data.GenericAPIResponse, error)
 }
 
 // GetProof -
