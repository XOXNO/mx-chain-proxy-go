--- conflicted
+++ resolved
@@ -10,14 +10,9 @@
 // Facade is the mock implementation of a node's router handler
 type Facade struct {
 	GetAccountHandler               func(address string) (*data.Account, error)
-<<<<<<< HEAD
 	GetTransactionsHandler          func(address string) ([]data.DatabaseTransaction, error)
-	SendTransactionHandler          func(tx *data.ApiTransaction) (int, string, error)
-	SendMultipleTransactionsHandler func(txs []*data.ApiTransaction) (uint64, error)
-=======
 	SendTransactionHandler          func(tx *data.Transaction) (int, string, error)
 	SendMultipleTransactionsHandler func(txs []*data.Transaction) (uint64, error)
->>>>>>> 21a30d76
 	SendUserFundsCalled             func(receiver string, value *big.Int) error
 	ExecuteSCQueryHandler           func(query *data.SCQuery) (*vmcommon.VMOutput, error)
 	GetHeartbeatDataHandler         func() (*data.HeartbeatResponse, error)
@@ -26,12 +21,10 @@
 	GetShardStatusHandler           func(shardID uint32) (map[string]interface{}, error)
 	GetEpochMetricsHandler          func(shardID uint32) (map[string]interface{}, error)
 	GetTransactionStatusHandler     func(txHash string) (string, error)
-<<<<<<< HEAD
+	GetConfigMetricsHandler         func() (map[string]interface{}, error)
+	GetNetworkMetricsHandler        func(shardID uint32) (map[string]interface{}, error)
 	GetHighestBlockNonceHandler     func() (uint64, error)
 	GetBlockByNonceHandler          func(nonce uint64) (data.ApiBlock, error)
-=======
-	GetConfigMetricsHandler         func() (map[string]interface{}, error)
-	GetNetworkMetricsHandler        func(shardID uint32) (map[string]interface{}, error)
 }
 
 // GetNetworkStatusMetrics -
@@ -50,7 +43,6 @@
 	}
 
 	return nil, nil
->>>>>>> 21a30d76
 }
 
 // ValidatorStatistics is the mock implementation of a handler's ValidatorStatistics method
