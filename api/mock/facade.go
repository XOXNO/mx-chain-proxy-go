--- conflicted
+++ resolved
@@ -18,10 +18,6 @@
 	GetHeartbeatDataHandler          func() (*data.HeartbeatResponse, error)
 	ValidatorStatisticsHandler       func() (map[string]*data.ValidatorApiResponse, error)
 	TransactionCostRequestHandler    func(tx *data.Transaction) (string, error)
-<<<<<<< HEAD
-	GetShardStatusHandler            func(shardID uint32) (*data.GenericAPIResponse, error)
-=======
->>>>>>> e91f2a6f
 	GetTransactionStatusHandler      func(txHash string) (string, error)
 	GetConfigMetricsHandler          func() (*data.GenericAPIResponse, error)
 	GetNetworkMetricsHandler         func(shardID uint32) (*data.GenericAPIResponse, error)
@@ -51,14 +47,6 @@
 	return f.ValidatorStatisticsHandler()
 }
 
-<<<<<<< HEAD
-// GetShardStatus --
-func (f *Facade) GetShardStatus(shardID uint32) (*data.GenericAPIResponse, error) {
-	return f.GetShardStatusHandler(shardID)
-}
-
-=======
->>>>>>> e91f2a6f
 // GetAccount is the mock implementation of a handler's GetAccount method
 func (f *Facade) GetAccount(address string) (*data.Account, error) {
 	return f.GetAccountHandler(address)
