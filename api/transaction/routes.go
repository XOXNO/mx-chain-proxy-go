package transaction

import (
	"fmt"
	"net/http"

	"github.com/ElrondNetwork/elrond-proxy-go/api/errors"
	"github.com/ElrondNetwork/elrond-proxy-go/data"
	"github.com/gin-gonic/gin"
)

// Routes defines transaction related routes
func Routes(router *gin.RouterGroup) {
	router.POST("/send", SendTransaction)
	router.POST("/send-multiple", SendMultipleTransactions)
	router.POST("/send-user-funds", SendUserFunds)
	router.POST("/cost", RequestTransactionCost)
	router.GET("/:txhash/status", GetTransactionStatus)
	router.GET("/:txhash", GetTransaction)
}

// SendTransaction will receive a transaction from the client and propagate it for processing
func SendTransaction(c *gin.Context) {
	ef, ok := c.MustGet("elrondProxyFacade").(FacadeHandler)
	if !ok {
		c.JSON(
			http.StatusInternalServerError,
			data.GenericAPIResponse{
				Data:  nil,
				Error: errors.ErrInvalidAppContext.Error(),
				Code:  data.ReturnCodeInternalError,
			},
		)
		return
	}

	var tx = data.Transaction{}
	err := c.ShouldBindJSON(&tx)
	if err != nil {
		c.JSON(
			http.StatusBadRequest,
			data.GenericAPIResponse{
				Data:  nil,
				Error: fmt.Sprintf("%s: %s", errors.ErrValidation.Error(), err.Error()),
				Code:  data.ReturnCodeRequestError,
			},
		)
		return
	}

	statusCode, txHash, err := ef.SendTransaction(&tx)
	if err != nil {
		c.JSON(
			statusCode,
			data.GenericAPIResponse{
				Data:  nil,
				Error: err.Error(),
				Code:  data.ReturnCodeInternalError,
			},
		)
		return
	}

	c.JSON(
		http.StatusOK,
		data.GenericAPIResponse{
			Data:  gin.H{"txHash": txHash},
			Error: "",
			Code:  data.ReturnCodeSuccess,
		},
	)
}

// SendUserFunds will receive an address from the client and propagate a transaction for sending some ERD to that address
func SendUserFunds(c *gin.Context) {
	ef, ok := c.MustGet("elrondProxyFacade").(FacadeHandler)
	if !ok {
		c.JSON(
			http.StatusInternalServerError,
			data.GenericAPIResponse{
				Data:  nil,
				Error: errors.ErrInvalidAppContext.Error(),
				Code:  data.ReturnCodeInternalError,
			},
		)
		return
	}

	var gtx = data.FundsRequest{}
	err := c.ShouldBindJSON(&gtx)
	if err != nil {
		c.JSON(
			http.StatusBadRequest,
			data.GenericAPIResponse{
				Data:  nil,
				Error: fmt.Sprintf("%s: %s", errors.ErrValidation.Error(), err.Error()),
				Code:  data.ReturnCodeRequestError,
			},
		)
		return
	}

	err = ef.SendUserFunds(gtx.Receiver, gtx.Value)
	if err != nil {
		c.JSON(
			http.StatusInternalServerError,
			data.GenericAPIResponse{
				Data:  nil,
				Error: fmt.Sprintf("%s: %s", errors.ErrTxGenerationFailed.Error(), err.Error()),
				Code:  data.ReturnCodeInternalError,
			},
		)
		return
	}

	c.JSON(
		http.StatusOK,
		data.GenericAPIResponse{
			Data:  gin.H{"message": "ok"},
			Error: "",
			Code:  data.ReturnCodeSuccess,
		},
	)
}

// SendMultipleTransactions will send multiple transactions at once
func SendMultipleTransactions(c *gin.Context) {
	ef, ok := c.MustGet("elrondProxyFacade").(FacadeHandler)
	if !ok {
		c.JSON(
			http.StatusInternalServerError,
			data.GenericAPIResponse{
				Data:  nil,
				Error: errors.ErrInvalidAppContext.Error(),
				Code:  data.ReturnCodeInternalError,
			},
		)
		return
	}

	var txs []*data.Transaction
	err := c.ShouldBindJSON(&txs)
	if err != nil {
		c.JSON(
			http.StatusBadRequest,
			data.GenericAPIResponse{
				Data:  nil,
				Error: fmt.Sprintf("%s: %s", errors.ErrValidation.Error(), err.Error()),
				Code:  data.ReturnCodeRequestError,
			},
		)
		return
	}

	response, err := ef.SendMultipleTransactions(txs)
	if err != nil {
		c.JSON(
			http.StatusInternalServerError,
			data.GenericAPIResponse{
				Data:  nil,
				Error: fmt.Sprintf("%s: %s", errors.ErrTxGenerationFailed.Error(), err.Error()),
				Code:  data.ReturnCodeInternalError,
			},
		)
		return
	}

	c.JSON(
		http.StatusOK,
		data.GenericAPIResponse{
			Data: gin.H{
				"numOfSentTxs": response.NumOfTxs,
				"txsHashes":    response.TxsHashes,
			},
			Error: "",
			Code:  data.ReturnCodeSuccess,
		},
	)
}

// RequestTransactionCost will return an estimation of how many gas unit a transaction will cost
func RequestTransactionCost(c *gin.Context) {
	ef, ok := c.MustGet("elrondProxyFacade").(FacadeHandler)
	if !ok {
		c.JSON(
			http.StatusInternalServerError,
			data.GenericAPIResponse{
				Data:  nil,
				Error: errors.ErrInvalidAppContext.Error(),
				Code:  data.ReturnCodeInternalError,
			},
		)
		return
	}

	var tx = data.Transaction{}
	err := c.ShouldBindJSON(&tx)
	if err != nil {
		c.JSON(
			http.StatusBadRequest,
			data.GenericAPIResponse{
				Data:  nil,
				Error: fmt.Sprintf("%s: %s", errors.ErrValidation.Error(), err.Error()),
				Code:  data.ReturnCodeRequestError,
			},
		)
		return
	}

	cost, err := ef.TransactionCostRequest(&tx)
	if err != nil {
		c.JSON(
			http.StatusInternalServerError,
			data.GenericAPIResponse{
				Data:  nil,
				Error: err.Error(),
				Code:  data.ReturnCodeInternalError,
			},
		)
		return
	}

	c.JSON(
		http.StatusOK,
		data.GenericAPIResponse{
			Data:  gin.H{"txGasUnits": cost},
			Error: "",
			Code:  data.ReturnCodeSuccess,
		},
	)
}

<<<<<<< HEAD
// GetTransactionStatus will return the status of a transaction based on the hash
=======
// GetTransactionStatus will return the transaction's status
>>>>>>> bb046386
func GetTransactionStatus(c *gin.Context) {
	ef, ok := c.MustGet("elrondProxyFacade").(FacadeHandler)
	if !ok {
		c.JSON(
			http.StatusInternalServerError,
			data.GenericAPIResponse{
				Data:  nil,
				Error: errors.ErrInvalidAppContext.Error(),
				Code:  data.ReturnCodeInternalError,
			},
		)
		return
	}

	txHash := c.Param("txhash")
	txStatus, err := ef.GetTransactionStatus(txHash)
	if err != nil {
		c.JSON(
			http.StatusInternalServerError,
			data.GenericAPIResponse{
				Data:  nil,
				Error: err.Error(),
				Code:  data.ReturnCodeInternalError,
			},
		)
		return
	}

<<<<<<< HEAD
	c.JSON(
		http.StatusOK,
		data.GenericAPIResponse{
			Data:  gin.H{"status": txStatus},
			Error: "",
			Code:  data.ReturnCodeSuccess,
		},
	)
=======
	c.JSON(http.StatusOK, gin.H{"status": txStatus})
}

// GetTransaction should return a transaction from observer
func GetTransaction(c *gin.Context) {
	txHash := c.Param("txhash")
	if txHash == "" {
		c.JSON(http.StatusBadRequest, gin.H{"error": errors.ErrTransactionHashMissing.Error()})
		return
	}

	sndAddr := c.Request.URL.Query().Get("sender")
	if sndAddr != "" {
		getTransactionByHashAndSenderAddress(c, txHash, sndAddr)
		return
	}

	ef, ok := c.MustGet("elrondProxyFacade").(FacadeHandler)
	if !ok {
		c.JSON(http.StatusInternalServerError, gin.H{"error": errors.ErrInvalidAppContext.Error()})
		return
	}

	tx, err := ef.GetTransaction(txHash)
	if err != nil {
		c.JSON(http.StatusInternalServerError, gin.H{"error": err.Error()})
		return
	}

	c.JSON(http.StatusOK, gin.H{"transaction": tx})
}

func getTransactionByHashAndSenderAddress(c *gin.Context, txHash string, sndAddr string) {
	ef, ok := c.MustGet("elrondProxyFacade").(FacadeHandler)
	if !ok {
		c.JSON(http.StatusInternalServerError, gin.H{"error": errors.ErrInvalidAppContext.Error()})
		return
	}

	tx, statusCode, err := ef.GetTransactionByHashAndSenderAddress(txHash, sndAddr)
	if err != nil {
		c.JSON(statusCode, gin.H{"error": err.Error()})
		return
	}

	c.JSON(http.StatusOK, gin.H{"transaction": tx})
>>>>>>> bb046386
}<|MERGE_RESOLUTION|>--- conflicted
+++ resolved
@@ -230,11 +230,7 @@
 	)
 }
 
-<<<<<<< HEAD
-// GetTransactionStatus will return the status of a transaction based on the hash
-=======
 // GetTransactionStatus will return the transaction's status
->>>>>>> bb046386
 func GetTransactionStatus(c *gin.Context) {
 	ef, ok := c.MustGet("elrondProxyFacade").(FacadeHandler)
 	if !ok {
@@ -263,7 +259,6 @@
 		return
 	}
 
-<<<<<<< HEAD
 	c.JSON(
 		http.StatusOK,
 		data.GenericAPIResponse{
@@ -272,8 +267,6 @@
 			Code:  data.ReturnCodeSuccess,
 		},
 	)
-=======
-	c.JSON(http.StatusOK, gin.H{"status": txStatus})
 }
 
 // GetTransaction should return a transaction from observer
@@ -319,5 +312,4 @@
 	}
 
 	c.JSON(http.StatusOK, gin.H{"transaction": tx})
->>>>>>> bb046386
 }