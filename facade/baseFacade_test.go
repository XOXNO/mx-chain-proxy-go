--- conflicted
+++ resolved
@@ -888,22 +888,6 @@
 	assert.Equal(t, expectedResult, actualResult)
 }
 
-<<<<<<< HEAD
-func TestElrondProxyFacade_GetGasConfigs(t *testing.T) {
-	t.Parallel()
-
-	expectedResult := &data.GenericAPIResponse{
-		Data: &testStruct{
-			Hash: "aaaa",
-		},
-	}
-
-	wasCalled := false
-	epf, _ := facade.NewElrondProxyFacade(
-		&mock.ActionsProcessorStub{},
-		&mock.AccountProcessorStub{},
-		&mock.TransactionProcessorStub{},
-=======
 func TestElrondProxyFacade_GetTransactionsPool(t *testing.T) {
 	t.Parallel()
 
@@ -949,56 +933,77 @@
 				return expectedNonceGaps, nil
 			},
 		},
->>>>>>> 51c3dfc1
-		&mock.SCQueryServiceStub{},
-		&mock.HeartbeatProcessorStub{},
-		&mock.ValidatorStatisticsProcessorStub{},
-		&mock.FaucetProcessorStub{},
-<<<<<<< HEAD
+		&mock.SCQueryServiceStub{},
+		&mock.HeartbeatProcessorStub{},
+		&mock.ValidatorStatisticsProcessorStub{},
+		&mock.FaucetProcessorStub{},
+		&mock.NodeStatusProcessorStub{},
+		&mock.BlockProcessorStub{},
+		&mock.BlocksProcessorStub{},
+		&mock.ProofProcessorStub{},
+		publicKeyConverter,
+		&mock.ESDTSuppliesProcessorStub{},
+		&mock.StatusProcessorStub{},
+	)
+
+	actualTxPool, err := epf.GetTransactionsPool("")
+	require.Nil(t, err)
+	assert.Equal(t, expectedTxPool, actualTxPool)
+
+	actualTxPool, err = epf.GetTransactionsPoolForShard(0, "")
+	require.Nil(t, err)
+	assert.Equal(t, expectedTxPool, actualTxPool)
+
+	actualTxPoolForSender, err := epf.GetTransactionsPoolForSender("", "")
+	require.Nil(t, err)
+	assert.Equal(t, expectedTxPoolForSender, actualTxPoolForSender)
+
+	actualNonce, err := epf.GetLastPoolNonceForSender("")
+	require.Nil(t, err)
+	assert.Equal(t, providedNonce, actualNonce)
+
+	actualNonceGaps, err := epf.GetTransactionsPoolNonceGapsForSender("")
+	require.Nil(t, err)
+	assert.Equal(t, expectedNonceGaps, actualNonceGaps)
+}
+
+func TestElrondProxyFacade_GetGasConfigs(t *testing.T) {
+	t.Parallel()
+
+	expectedResult := &data.GenericAPIResponse{
+		Data: &testStruct{
+			Hash: "aaaa",
+		},
+	}
+
+	wasCalled := false
+	epf, _ := facade.NewElrondProxyFacade(
+		&mock.ActionsProcessorStub{},
+		&mock.AccountProcessorStub{},
+		&mock.TransactionProcessorStub{},
+		&mock.SCQueryServiceStub{},
+		&mock.HeartbeatProcessorStub{},
+		&mock.ValidatorStatisticsProcessorStub{},
+		&mock.FaucetProcessorStub{},
 		&mock.NodeStatusProcessorStub{
 			GetGasConfigsCalled: func() (*data.GenericAPIResponse, error) {
 				wasCalled = true
 				return expectedResult, nil
 			},
 		},
-=======
-		&mock.NodeStatusProcessorStub{},
->>>>>>> 51c3dfc1
-		&mock.BlockProcessorStub{},
-		&mock.BlocksProcessorStub{},
-		&mock.ProofProcessorStub{},
-		publicKeyConverter,
-		&mock.ESDTSuppliesProcessorStub{},
-		&mock.StatusProcessorStub{},
-	)
-
-<<<<<<< HEAD
+		&mock.BlockProcessorStub{},
+		&mock.BlocksProcessorStub{},
+		&mock.ProofProcessorStub{},
+		publicKeyConverter,
+		&mock.ESDTSuppliesProcessorStub{},
+		&mock.StatusProcessorStub{},
+	)
+
 	actualResult, err := epf.GetGasConfigs()
 	require.Nil(t, err)
 
 	assert.True(t, wasCalled)
 	assert.Equal(t, expectedResult, actualResult)
-=======
-	actualTxPool, err := epf.GetTransactionsPool("")
-	require.Nil(t, err)
-	assert.Equal(t, expectedTxPool, actualTxPool)
-
-	actualTxPool, err = epf.GetTransactionsPoolForShard(0, "")
-	require.Nil(t, err)
-	assert.Equal(t, expectedTxPool, actualTxPool)
-
-	actualTxPoolForSender, err := epf.GetTransactionsPoolForSender("", "")
-	require.Nil(t, err)
-	assert.Equal(t, expectedTxPoolForSender, actualTxPoolForSender)
-
-	actualNonce, err := epf.GetLastPoolNonceForSender("")
-	require.Nil(t, err)
-	assert.Equal(t, providedNonce, actualNonce)
-
-	actualNonceGaps, err := epf.GetTransactionsPoolNonceGapsForSender("")
-	require.Nil(t, err)
-	assert.Equal(t, expectedNonceGaps, actualNonceGaps)
->>>>>>> 51c3dfc1
 }
 
 func getPrivKey() crypto.PrivateKey {
