--- conflicted
+++ resolved
@@ -20,11 +20,8 @@
 	GetKeyValuePairsCalled                  func(address string, options common.AccountQueryOptions) (*data.GenericAPIResponse, error)
 	GetESDTsRolesCalled                     func(address string, options common.AccountQueryOptions) (*data.GenericAPIResponse, error)
 	GetCodeHashCalled                       func(address string, options common.AccountQueryOptions) (*data.GenericAPIResponse, error)
-<<<<<<< HEAD
+	GetGuardianDataCalled                   func(address string, options common.AccountQueryOptions) (*data.GenericAPIResponse, error)
 	IsDataTrieMigratedCalled                func(address string, options common.AccountQueryOptions) (*data.GenericAPIResponse, error)
-=======
-	GetGuardianDataCalled                   func(address string, options common.AccountQueryOptions) (*data.GenericAPIResponse, error)
->>>>>>> 1cf28ef1
 }
 
 // GetKeyValuePairs -
