package services

import (
	"github.com/ElrondNetwork/elrond-go/data/transaction"
	"github.com/ElrondNetwork/elrond-proxy-go/data"
	"github.com/ElrondNetwork/elrond-proxy-go/rosetta/configuration"
	"github.com/ElrondNetwork/elrond-proxy-go/rosetta/provider"
	"github.com/coinbase/rosetta-sdk-go/types"
)

type transactionsParser struct {
	config         *configuration.Configuration
	networkConfig  *provider.NetworkConfig
	elrondProvider provider.ElrondProviderHandler
}

func newTransactionParser(
	provider provider.ElrondProviderHandler,
	cfg *configuration.Configuration,
	networkConfig *provider.NetworkConfig,
) *transactionsParser {
	return &transactionsParser{
		config:         cfg,
		networkConfig:  networkConfig,
		elrondProvider: provider,
	}
}

func (tp *transactionsParser) parseTxsFromHyperBlock(hyperBlock *data.Hyperblock) []*types.Transaction {
	txs := make([]*types.Transaction, 0)
	for _, eTx := range hyperBlock.Transactions {
		tx, ok := tp.parseTx(eTx, false)
		if !ok {
			continue
		}
		txs = append(txs, tx)
	}

	return txs
}

func (tp *transactionsParser) parseTx(eTx *data.FullTransaction, isInPool bool) (*types.Transaction, bool) {
	switch eTx.Type {
	case string(transaction.TxTypeNormal):
		return tp.createRosettaTxFromMoveBalance(eTx, isInPool), true
	case string(transaction.TxTypeReward):
		return tp.createRosettaTxFromReward(eTx), true
	case string(transaction.TxTypeUnsigned):
		return tp.createRosettaTxFromUnsignedTx(eTx)
	case string(transaction.TxTypeInvalid):
		return tp.createRosettaTxFromInvalidTx(eTx), true
	default:
		return nil, false
	}
}

func (tp *transactionsParser) createRosettaTxFromUnsignedTx(eTx *data.FullTransaction) (*types.Transaction, bool) {
	// TODO check if we have a SCR that calls another contract
	if eTx.Value == "0" {
		return nil, false
	}

	switch {
	case eTx.GasLimit != 0 && eTx.Nonce > 0:
		// we have a SCR with gas refund
		return tp.createRosettaTxWithGasRefund(eTx)
	case eTx.Sender != eTx.Receiver:
		// QUESTION for review: are we sure about the condition above? it is correct?
		// we have a SCR with send funds
		return tp.createRosettaTxUnsignedTxSendFunds(eTx)
	default:
		return nil, false
	}
}

func (tp *transactionsParser) createRosettaTxWithGasRefund(eTx *data.FullTransaction) (*types.Transaction, bool) {
	return &types.Transaction{
		TransactionIdentifier: &types.TransactionIdentifier{
			Hash: eTx.Hash,
		},
		Operations: []*types.Operation{
			{
				OperationIdentifier: &types.OperationIdentifier{
					Index: 0,
				},
				Type:   opScResult,
				Status: &OpStatusSuccess,
				Account: &types.AccountIdentifier{
					Address: eTx.Receiver,
				},
				Amount: &types.Amount{
					Value:    eTx.Value,
					Currency: tp.config.Currency,
				},
			},
		},
	}, true
}

func (tp *transactionsParser) createRosettaTxUnsignedTxSendFunds(
	eTx *data.FullTransaction,
) (*types.Transaction, bool) {
	return &types.Transaction{
		TransactionIdentifier: &types.TransactionIdentifier{
			Hash: eTx.Hash,
		},
		Operations: []*types.Operation{
			{
				OperationIdentifier: &types.OperationIdentifier{
					Index: 0,
				},
				Type:   opScResult,
				Status: &OpStatusSuccess,
				Account: &types.AccountIdentifier{
					Address: eTx.Sender,
				},
				Amount: &types.Amount{
					Value:    "-" + eTx.Value,
					Currency: tp.config.Currency,
				},
			},
			{
				OperationIdentifier: &types.OperationIdentifier{
					Index: 1,
				},
				Type:   opScResult,
				Status: &OpStatusSuccess,
				Account: &types.AccountIdentifier{
					Address: eTx.Receiver,
				},
				Amount: &types.Amount{
					Value:    eTx.Value,
					Currency: tp.config.Currency,
				},
			},
		},
	}, true
}

func (tp *transactionsParser) createRosettaTxFromReward(eTx *data.FullTransaction) *types.Transaction {
	return &types.Transaction{
		TransactionIdentifier: &types.TransactionIdentifier{
			Hash: eTx.Hash,
		},
		Operations: []*types.Operation{
			{
				OperationIdentifier: &types.OperationIdentifier{
					Index: 0,
				},
				Type:   opReward,
				Status: &OpStatusSuccess,
				Account: &types.AccountIdentifier{
					Address: eTx.Receiver,
				},
				Amount: &types.Amount{
					Value:    eTx.Value,
					Currency: tp.config.Currency,
				},
			},
		},
	}
}

func (tp *transactionsParser) createRosettaTxFromMoveBalance(eTx *data.FullTransaction, isInPool bool) *types.Transaction {
	tx := &types.Transaction{
		TransactionIdentifier: &types.TransactionIdentifier{
			Hash: eTx.Hash,
		},
	}

	operations := make([]*types.Operation, 0)
	operationIndex := int64(0)
	// check if transaction has value
	if eTx.Value != "0" {
		operations = append(operations, &types.Operation{
			OperationIdentifier: &types.OperationIdentifier{
				Index: 0,
			},
			Type:   opTransfer,
			Status: &OpStatusSuccess,
			Account: &types.AccountIdentifier{
				Address: eTx.Sender,
			},
			Amount: &types.Amount{
				Value:    "-" + eTx.Value,
				Currency: tp.config.Currency,
			},
		})

		operations = append(operations, &types.Operation{
			OperationIdentifier: &types.OperationIdentifier{
				Index: 1,
			},
			RelatedOperations: []*types.OperationIdentifier{
				{Index: 0},
			},
			Type:   opTransfer,
			Status: &OpStatusSuccess,
			Account: &types.AccountIdentifier{
				Address: eTx.Receiver,
			},
			Amount: &types.Amount{
				Value:    eTx.Value,
				Currency: tp.config.Currency,
			},
		})

		operationIndex = 2
	}

	// check if transaction has fee and transaction is not in pool
	// TODO / QUESTION for review: can it <not have fee>? can gas limit be 0?
	// TODO: also, why not declare fee as well if it's in pool?
	if eTx.GasLimit != 0 && !isInPool {
		operations = append(operations, &types.Operation{
			OperationIdentifier: &types.OperationIdentifier{
				Index: operationIndex,
			},
			Type:   opFee,
			Status: &OpStatusSuccess,
			Account: &types.AccountIdentifier{
				Address: eTx.Sender,
			},
			Amount: &types.Amount{
				Value:    "-" + eTx.InitiallyPaidFee,
				Currency: tp.config.Currency,
			},
		})
	}

	if len(operations) != 0 {
		tx.Operations = operations
	}

	return tx
}

func (tp *transactionsParser) createOperationsFromPreparedTx(tx *data.Transaction) []*types.Operation {
	operations := make([]*types.Operation, 0)

	operations = append(operations, &types.Operation{
		OperationIdentifier: &types.OperationIdentifier{
			Index: 0,
		},
		Type: opTransfer,
		Account: &types.AccountIdentifier{
			Address: tx.Sender,
		},
		Amount: &types.Amount{
			Value:    "-" + tx.Value,
			Currency: tp.config.Currency,
		},
	})

	operations = append(operations, &types.Operation{
		OperationIdentifier: &types.OperationIdentifier{
			Index: 1,
		},
		RelatedOperations: []*types.OperationIdentifier{
			{Index: 0},
		},
		Type: opTransfer,
		Account: &types.AccountIdentifier{
			Address: tx.Receiver,
		},
		Amount: &types.Amount{
			Value:    tx.Value,
			Currency: tp.config.Currency,
		},
	})

	return operations
}

func (tp *transactionsParser) createRosettaTxFromInvalidTx(eTx *data.FullTransaction) *types.Transaction {
	return &types.Transaction{
		TransactionIdentifier: &types.TransactionIdentifier{
			Hash: eTx.Hash,
		},
		Operations: []*types.Operation{
			{
				OperationIdentifier: &types.OperationIdentifier{
					Index: 0,
				},
				Type:   opInvalid,
				Status: &OpStatusSuccess,
				Account: &types.AccountIdentifier{
					Address: eTx.Sender,
				},
				Amount: &types.Amount{
					Value:    "-" + eTx.InitiallyPaidFee,
					Currency: tp.config.Currency,
				},
			},
		},
	}
<<<<<<< HEAD
}

func (tp *transactionsParser) computeTxFee(tx *data.FullTransaction) *big.Int {
	isMoveBalance := isMoveBalanceTransaction(tx)
	if !isMoveBalance {
		fee := big.NewInt(0)
		fee.Mul(big.NewInt(0).SetUint64(tx.GasPrice), big.NewInt(0).SetUint64(tx.GasLimit))

		return fee
	}

	gasPrice := tx.GasPrice
	gasLimit := tp.networkConfig.MinGasLimit + uint64(len(tx.Data))*tp.networkConfig.GasPerDataByte

	fee := big.NewInt(0).SetUint64(gasPrice)
	fee.Mul(fee, big.NewInt(0).SetUint64(gasLimit))

	return fee
}

func isMoveBalanceTransaction(tx *data.FullTransaction) bool {
	return tx.ProcessingTypeOnSource == string(TxProcessingTypeMoveBalance) &&
		tx.ProcessingTypeOnDestination == string(TxProcessingTypeMoveBalance)
=======
>>>>>>> 7dcf3322
}<|MERGE_RESOLUTION|>--- conflicted
+++ resolved
@@ -294,30 +294,4 @@
 			},
 		},
 	}
-<<<<<<< HEAD
-}
-
-func (tp *transactionsParser) computeTxFee(tx *data.FullTransaction) *big.Int {
-	isMoveBalance := isMoveBalanceTransaction(tx)
-	if !isMoveBalance {
-		fee := big.NewInt(0)
-		fee.Mul(big.NewInt(0).SetUint64(tx.GasPrice), big.NewInt(0).SetUint64(tx.GasLimit))
-
-		return fee
-	}
-
-	gasPrice := tx.GasPrice
-	gasLimit := tp.networkConfig.MinGasLimit + uint64(len(tx.Data))*tp.networkConfig.GasPerDataByte
-
-	fee := big.NewInt(0).SetUint64(gasPrice)
-	fee.Mul(fee, big.NewInt(0).SetUint64(gasLimit))
-
-	return fee
-}
-
-func isMoveBalanceTransaction(tx *data.FullTransaction) bool {
-	return tx.ProcessingTypeOnSource == string(TxProcessingTypeMoveBalance) &&
-		tx.ProcessingTypeOnDestination == string(TxProcessingTypeMoveBalance)
-=======
->>>>>>> 7dcf3322
 }