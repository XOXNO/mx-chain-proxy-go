--- conflicted
+++ resolved
@@ -65,10 +65,6 @@
 // ErrNilDatabaseConnector signals that a nil database connector was provided
 var ErrNilDatabaseConnector = errors.New("not valid database connector")
 
-<<<<<<< HEAD
-// ErrNoObserverAvailable signals that no observer could be found
-var ErrNoObserverAvailable = errors.New("no observer available")
-=======
 // ErrCannotParseNodeStatusMetrics signals that the node status metrics cannot be parsed
 var ErrCannotParseNodeStatusMetrics = errors.New("cannot parse node status metrics")
 
@@ -86,4 +82,6 @@
 
 // ErrInvalidSignatureBytes signal that an invalid signature hash been provided
 var ErrInvalidSignatureBytes = errors.New("invalid signatures bytes")
->>>>>>> 4375b572
+
+// ErrNoObserverAvailable signals that no observer could be found
+var ErrNoObserverAvailable = errors.New("no observer available")