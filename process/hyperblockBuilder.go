--- conflicted
+++ resolved
@@ -18,13 +18,8 @@
 	builder.shardBlocks = append(builder.shardBlocks, block)
 }
 
-<<<<<<< HEAD
-func (builder *HyperblockBuilder) build() api.Hyperblock {
-	hyperblock := api.Hyperblock{}
-=======
 func (builder *hyperblockBuilder) build(notarizedAtSource bool) data.Hyperblock {
 	hyperblock := data.Hyperblock{}
->>>>>>> aa84ca39
 	bunch := newBunchOfTxs()
 
 	bunch.collectTxs(builder.metaBlock, notarizedAtSource)
