package process

import (
	"bytes"
	"encoding/json"
	"errors"
	"fmt"
	"io/ioutil"
	"net"
	"net/http"
	"sync"
	"time"

	logger "github.com/ElrondNetwork/elrond-go-logger"
	"github.com/ElrondNetwork/elrond-go/core"
	"github.com/ElrondNetwork/elrond-go/core/check"
	"github.com/ElrondNetwork/elrond-go/sharding"
	proxyData "github.com/ElrondNetwork/elrond-proxy-go/data"
	"github.com/ElrondNetwork/elrond-proxy-go/observer"
)

var log = logger.GetOrCreate("process")
var mutHttpClient sync.RWMutex

// BaseProcessor represents an implementation of CoreProcessor that helps
// processing requests
type BaseProcessor struct {
	mutState                 sync.RWMutex
	shardCoordinator         sharding.Coordinator
	observersProvider        observer.NodesProviderHandler
	fullHistoryNodesProvider observer.NodesProviderHandler
	pubKeyConverter          core.PubkeyConverter
	shardIDs                 []uint32

	httpClient *http.Client
}

// NewBaseProcessor creates a new instance of BaseProcessor struct
func NewBaseProcessor(
	requestTimeoutSec int,
	shardCoord sharding.Coordinator,
	observersProvider observer.NodesProviderHandler,
	fullHistoryNodesProvider observer.NodesProviderHandler,
	pubKeyConverter core.PubkeyConverter,
) (*BaseProcessor, error) {
	if check.IfNil(shardCoord) {
		return nil, ErrNilShardCoordinator
	}
	if requestTimeoutSec <= 0 {
		return nil, ErrInvalidRequestTimeout
	}
	if check.IfNil(observersProvider) {
		return nil, fmt.Errorf("%w for observers", ErrNilNodesProvider)
	}
	if check.IfNil(fullHistoryNodesProvider) {
		return nil, fmt.Errorf("%w for full history nodes", ErrNilNodesProvider)
	}
	if check.IfNil(pubKeyConverter) {
		return nil, ErrNilPubKeyConverter
	}

	httpClient := http.DefaultClient
	mutHttpClient.Lock()
	httpClient.Timeout = time.Duration(requestTimeoutSec) * time.Second
	mutHttpClient.Unlock()

	return &BaseProcessor{
		shardCoordinator:         shardCoord,
		observersProvider:        observersProvider,
		fullHistoryNodesProvider: fullHistoryNodesProvider,
		httpClient:               httpClient,
		pubKeyConverter:          pubKeyConverter,
		shardIDs:                 computeShardIDs(shardCoord),
	}, nil
}

// GetShardIDs will return the shard IDs slice
func (bp *BaseProcessor) GetShardIDs() []uint32 {
	return bp.shardIDs
}

// GetObservers returns the registered observers on a shard
func (bp *BaseProcessor) GetObservers(shardID uint32) ([]*proxyData.NodeData, error) {
	return bp.observersProvider.GetNodesByShardId(shardID)
}

// GetAllObservers will return all the observers, regardless of shard ID
func (bp *BaseProcessor) GetAllObservers() ([]*proxyData.NodeData, error) {
	return bp.observersProvider.GetAllNodes()
}

// GetObserversOnePerShard will return a slice containing an observer for each shard
func (bp *BaseProcessor) GetObserversOnePerShard() ([]*proxyData.NodeData, error) {
	return bp.getNodesOnePerShard(bp.observersProvider.GetNodesByShardId)
}

// GetFullHistoryNodes returns the registered full history nodes on a shard
func (bp *BaseProcessor) GetFullHistoryNodes(shardID uint32) ([]*proxyData.NodeData, error) {
	return bp.fullHistoryNodesProvider.GetNodesByShardId(shardID)
}

// GetAllFullHistoryNodes will return all the full history nodes, regardless of shard ID
func (bp *BaseProcessor) GetAllFullHistoryNodes() ([]*proxyData.NodeData, error) {
	return bp.fullHistoryNodesProvider.GetAllNodes()
}

// GetFullHistoryNodesOnePerShard will return a slice containing a full history node for each shard
func (bp *BaseProcessor) GetFullHistoryNodesOnePerShard() ([]*proxyData.NodeData, error) {
	return bp.getNodesOnePerShard(bp.fullHistoryNodesProvider.GetNodesByShardId)
}

func (bp *BaseProcessor) getNodesOnePerShard(
	observersInShardGetter func(shardID uint32) ([]*proxyData.NodeData, error),
) ([]*proxyData.NodeData, error) {
	numShards := bp.shardCoordinator.NumberOfShards()
	sliceToReturn := make([]*proxyData.NodeData, 0)

	for shardID := uint32(0); shardID < numShards; shardID++ {
		observersInShard, err := observersInShardGetter(shardID)
		if err != nil || len(observersInShard) < 1 {
			continue
		}

		sliceToReturn = append(sliceToReturn, observersInShard[0])
	}

	observersInShardMeta, err := observersInShardGetter(core.MetachainShardId)
	if err == nil && len(observersInShardMeta) > 0 {
		sliceToReturn = append(sliceToReturn, observersInShardMeta[0])
	}

	if len(sliceToReturn) == 0 {
		return nil, ErrNoObserverAvailable
	}

	return sliceToReturn, nil
}

// ComputeShardId computes the shard id in which the account resides
func (bp *BaseProcessor) ComputeShardId(addressBuff []byte) (uint32, error) {
	bp.mutState.RLock()
	defer bp.mutState.RUnlock()

	return bp.shardCoordinator.ComputeId(addressBuff), nil
}

// CallGetRestEndPoint calls an external end point (sends a request on a node)
func (bp *BaseProcessor) CallGetRestEndPoint(
	address string,
	path string,
	value interface{},
) (int, error) {

	req, err := http.NewRequest("GET", address+path, nil)
	if err != nil {
		return http.StatusInternalServerError, err
	}

	userAgent := "Elrond Proxy / 1.0.0 <Requesting data from nodes>"
	req.Header.Set("Accept", "application/json")
	req.Header.Set("User-Agent", userAgent)

	resp, err := bp.httpClient.Do(req)
	if err != nil {
		if isTimeoutError(err) {
			return http.StatusRequestTimeout, err
		}

		return http.StatusBadRequest, err
	}

	defer func() {
		errNotCritical := resp.Body.Close()
		if errNotCritical != nil {
			log.Warn("base process GET: close body", "error", errNotCritical.Error())
		}
	}()

	err = json.NewDecoder(resp.Body).Decode(value)
	if err != nil {
		return 0, err
	}

	responseStatusCode := resp.StatusCode
	if responseStatusCode == http.StatusOK { // everything ok, return status ok and the expected response
		return responseStatusCode, nil
	}

	// status response not ok, return the error
	responseBytes, err := ioutil.ReadAll(resp.Body)
	if err != nil {
		return responseStatusCode, err
	}

	return responseStatusCode, errors.New(string(responseBytes))
}

// CallPostRestEndPoint calls an external end point (sends a request on a node)
func (bp *BaseProcessor) CallPostRestEndPoint(
	address string,
	path string,
	data interface{},
	response interface{},
) (int, error) {

	buff, err := json.Marshal(data)
	if err != nil {
		return http.StatusInternalServerError, err
	}

	req, err := http.NewRequest("POST", address+path, bytes.NewReader(buff))
	if err != nil {
		return http.StatusInternalServerError, err
	}

	userAgent := "Elrond Proxy / 1.0.0 <Posting to nodes>"
	req.Header.Set("Accept", "application/json")
	req.Header.Set("Content-Type", "application/json")
	req.Header.Set("User-Agent", userAgent)

	resp, err := bp.httpClient.Do(req)
	if err != nil {
		if isTimeoutError(err) {
			return http.StatusRequestTimeout, err
		}

		return http.StatusBadRequest, err
	}

	defer func() {
		errNotCritical := resp.Body.Close()
		if errNotCritical != nil {
			log.Warn("base process POST: close body", "error", errNotCritical.Error())
		}
	}()

	responseStatusCode := resp.StatusCode
	if responseStatusCode == http.StatusOK { // everything ok, return status ok and the expected response
		return responseStatusCode, json.NewDecoder(resp.Body).Decode(response)
	}

	// status response not ok, return the error
	responseBytes, err := ioutil.ReadAll(resp.Body)
	if err != nil {
		return responseStatusCode, err
	}

	genericApiResponse := proxyData.GenericAPIResponse{}
	err = json.Unmarshal(responseBytes, &genericApiResponse)
	if err != nil {
		return responseStatusCode, fmt.Errorf("error unmarshaling response: %w", err)
	}

	return responseStatusCode, errors.New(genericApiResponse.Error)
}

func isTimeoutError(err error) bool {
	if err, ok := err.(net.Error); ok && err.Timeout() {
		return true
	}

	return false
}

<<<<<<< HEAD
// GetShardCoordinator returns the shard coordinator
func (bp *BaseProcessor) GetShardCoordinator() sharding.Coordinator {
	return bp.shardCoordinator
}

// GetPubKeyConverter returns the public key converter
func (bp *BaseProcessor) GetPubKeyConverter() core.PubkeyConverter {
	return bp.pubKeyConverter
}

// GetObserversProvider returns the observers provider
func (bp *BaseProcessor) GetObserverProvider() observer.NodesProviderHandler {
	return bp.observersProvider
}

// GetFullHistoryNodesProvider returns the full history nodes provider object
func (bp *BaseProcessor) GetFullHistoryNodesProvider() observer.NodesProviderHandler {
	return bp.fullHistoryNodesProvider
=======
func computeShardIDs(shardCoordinator sharding.Coordinator) []uint32 {
	shardIDs := make([]uint32, 0)
	for i := uint32(0); i < shardCoordinator.NumberOfShards(); i++ {
		shardIDs = append(shardIDs, i)
	}

	shardIDs = append(shardIDs, core.MetachainShardId)

	return shardIDs
>>>>>>> 154f808a
}

// IsInterfaceNil returns true if there is no value under the interface
func (bp *BaseProcessor) IsInterfaceNil() bool {
	return bp == nil
}<|MERGE_RESOLUTION|>--- conflicted
+++ resolved
@@ -262,7 +262,6 @@
 	return false
 }
 
-<<<<<<< HEAD
 // GetShardCoordinator returns the shard coordinator
 func (bp *BaseProcessor) GetShardCoordinator() sharding.Coordinator {
 	return bp.shardCoordinator
@@ -281,7 +280,8 @@
 // GetFullHistoryNodesProvider returns the full history nodes provider object
 func (bp *BaseProcessor) GetFullHistoryNodesProvider() observer.NodesProviderHandler {
 	return bp.fullHistoryNodesProvider
-=======
+}
+
 func computeShardIDs(shardCoordinator sharding.Coordinator) []uint32 {
 	shardIDs := make([]uint32, 0)
 	for i := uint32(0); i < shardCoordinator.NumberOfShards(); i++ {
@@ -291,7 +291,6 @@
 	shardIDs = append(shardIDs, core.MetachainShardId)
 
 	return shardIDs
->>>>>>> 154f808a
 }
 
 // IsInterfaceNil returns true if there is no value under the interface
