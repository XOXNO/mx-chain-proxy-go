--- conflicted
+++ resolved
@@ -30,8 +30,7 @@
 		{Shard: 1, Nonce: 41},
 	}})
 
-<<<<<<< HEAD
-	builder.addShardBlock(&api.Block{Hash: "hashShard0", Shard: 0, Nonce: 40, Round: 44, StateRootHash: "rootHashShard0",
+	builder.addShardBlock(&shardBlockWithAlteredAccounts{&api.Block{Hash: "hashShard0", Shard: 0, Nonce: 40, Round: 44, StateRootHash: "rootHashShard0",
 		MiniBlocks: []*api.MiniBlock{
 			{SourceShard: 0, DestinationShard: 0, Hash: "mbSh0Hash0", Transactions: []*transaction.ApiTransactionResult{
 				{Sender: "alice", Receiver: "bob"},
@@ -39,9 +38,9 @@
 			{SourceShard: 0, DestinationShard: 1, Hash: "mbSh0Hash1", Transactions: []*transaction.ApiTransactionResult{
 				{Sender: "alice", Receiver: "carol"},
 			}},
-		}})
-
-	builder.addShardBlock(&api.Block{Hash: "hashShard1", Shard: 1, Nonce: 41, Round: 45, StateRootHash: "rootHashShard1",
+		}}})
+
+	builder.addShardBlock(&shardBlockWithAlteredAccounts{&api.Block{Hash: "hashShard1", Shard: 1, Nonce: 41, Round: 45, StateRootHash: "rootHashShard1",
 		MiniBlocks: []*api.MiniBlock{
 			{SourceShard: 0, DestinationShard: 1, Hash: "mbSh1Hash0", Transactions: []*transaction.ApiTransactionResult{
 				{Sender: "alice", Receiver: "carol"},
@@ -52,29 +51,7 @@
 			{SourceShard: 1, DestinationShard: 1, Hash: "mbSh1Hash2", Type: "PeerBlock", Transactions: []*transaction.ApiTransactionResult{
 				{Sender: "foo", Receiver: "bar"},
 			}},
-		}})
-=======
-	builder.addShardBlock(&shardBlockWithAlteredAccounts{shardBlock: &api.Block{Shard: 0, Nonce: 40, MiniBlocks: []*api.MiniBlock{
-		{SourceShard: 0, DestinationShard: 0, Transactions: []*transaction.ApiTransactionResult{
-			{Sender: "alice", Receiver: "bob"},
-		}},
-		{SourceShard: 0, DestinationShard: 1, Transactions: []*transaction.ApiTransactionResult{
-			{Sender: "alice", Receiver: "carol"},
-		}},
-	}}})
-
-	builder.addShardBlock(&shardBlockWithAlteredAccounts{shardBlock: &api.Block{Shard: 1, Nonce: 41, MiniBlocks: []*api.MiniBlock{
-		{SourceShard: 0, DestinationShard: 1, Transactions: []*transaction.ApiTransactionResult{
-			{Sender: "alice", Receiver: "carol"},
-		}},
-		{SourceShard: 1, DestinationShard: 1, Transactions: []*transaction.ApiTransactionResult{
-			{Sender: "carol", Receiver: "carol"},
-		}},
-		{SourceShard: 1, DestinationShard: 1, Type: "PeerBlock", Transactions: []*transaction.ApiTransactionResult{
-			{Sender: "foo", Receiver: "bar"},
-		}},
-	}}})
->>>>>>> 64ecba25
+		}}})
 
 	hyperblock := builder.build(false)
 
