package process

import (
	"encoding/json"
	"errors"
	"testing"
	"time"

	"github.com/ElrondNetwork/elrond-go/core"
	"github.com/ElrondNetwork/elrond-proxy-go/data"
	"github.com/ElrondNetwork/elrond-proxy-go/process/mock"
	"github.com/stretchr/testify/require"
)

func TestNewNodeStatusProcessor_NilBaseProcessor(t *testing.T) {
	t.Parallel()

	nodeStatusProc, err := NewNodeStatusProcessor(nil, &mock.GenericApiResponseCacherMock{}, time.Second)

	require.Equal(t, ErrNilCoreProcessor, err)
	require.Nil(t, nodeStatusProc)
}

func TestNewNodeStatusProcessor_NilCacher(t *testing.T) {
	t.Parallel()

	nodeStatusProc, err := NewNodeStatusProcessor(&mock.ProcessorStub{}, nil, time.Second)

	require.Equal(t, ErrNilEconomicMetricsCacher, err)
	require.Nil(t, nodeStatusProc)
}

func TestNewNodeStatusProcessor_InvalidCacheValidityDuration(t *testing.T) {
	t.Parallel()

	nodeStatusProc, err := NewNodeStatusProcessor(&mock.ProcessorStub{}, &mock.GenericApiResponseCacherMock{}, -1*time.Second)

	require.Equal(t, ErrInvalidCacheValidityDuration, err)
	require.Nil(t, nodeStatusProc)
}

func TestNodeStatusProcessor_GetConfigMetricsGetRestEndPointError(t *testing.T) {
	t.Parallel()

	localErr := errors.New("local error")
	nodeStatusProc, _ := NewNodeStatusProcessor(&mock.ProcessorStub{
		GetAllObserversCalled: func() ([]*data.NodeData, error) {
			return []*data.NodeData{
				{Address: "address1", ShardId: 0},
			}, nil
		},
		CallGetRestEndPointCalled: func(address string, path string, value interface{}) (int, error) {
			return 0, localErr
		},
	},
		&mock.GenericApiResponseCacherMock{},
		time.Nanosecond,
	)

	status, err := nodeStatusProc.GetNetworkConfigMetrics()
	require.Equal(t, ErrSendingRequest, err)
	require.Nil(t, status)
}

func TestNodeStatusProcessor_GetConfigMetrics(t *testing.T) {
	t.Parallel()

	nodeStatusProc, _ := NewNodeStatusProcessor(&mock.ProcessorStub{
		GetAllObserversCalled: func() ([]*data.NodeData, error) {
			return []*data.NodeData{
				{Address: "address1", ShardId: 0},
			}, nil
		},
		CallGetRestEndPointCalled: func(address string, path string, value interface{}) (int, error) {
			localMap := map[string]interface{}{
				"key": 1,
			}
			genericResp := &data.GenericAPIResponse{Data: localMap}
			genRespBytes, _ := json.Marshal(genericResp)

			return 0, json.Unmarshal(genRespBytes, value)
		},
	},
		&mock.GenericApiResponseCacherMock{},
		time.Nanosecond,
	)

	genericResponse, err := nodeStatusProc.GetNetworkConfigMetrics()
	require.Nil(t, err)
	require.NotNil(t, genericResponse)

	map1, ok := genericResponse.Data.(map[string]interface{})
	require.True(t, ok)

	valueFromMap, ok := map1["key"]
	require.True(t, ok)
	require.Equal(t, 1, int(valueFromMap.(float64)))

}

func TestNodeStatusProcessor_GetNetworkMetricsGetObserversFailedShouldErr(t *testing.T) {
	t.Parallel()

	localErr := errors.New("local error")
	nodeStatusProc, _ := NewNodeStatusProcessor(&mock.ProcessorStub{
		GetObserversCalled: func(shardId uint32) (observers []*data.NodeData, err error) {
			return nil, localErr
		},
	},
		&mock.GenericApiResponseCacherMock{},
		time.Nanosecond,
	)

	status, err := nodeStatusProc.GetNetworkStatusMetrics(0)
	require.Equal(t, localErr, err)
	require.Nil(t, status)
}

func TestNodeStatusProcessor_GetNetworkMetricsGetRestEndPointError(t *testing.T) {
	t.Parallel()

	localErr := errors.New("local error")
	nodeStatusProc, _ := NewNodeStatusProcessor(&mock.ProcessorStub{
		GetObserversCalled: func(shardId uint32) (observers []*data.NodeData, err error) {
			return []*data.NodeData{
				{Address: "address1", ShardId: 0},
			}, nil
		},
		CallGetRestEndPointCalled: func(address string, path string, value interface{}) (int, error) {
			return 0, localErr
		},
	},
		&mock.GenericApiResponseCacherMock{},
		time.Nanosecond,
	)

	status, err := nodeStatusProc.GetNetworkStatusMetrics(0)
	require.Equal(t, ErrSendingRequest, err)
	require.Nil(t, status)
}

func TestNodeStatusProcessor_GetNetworkMetrics(t *testing.T) {
	t.Parallel()

	nodeStatusProc, _ := NewNodeStatusProcessor(&mock.ProcessorStub{
		GetObserversCalled: func(shardId uint32) (observers []*data.NodeData, err error) {
			return []*data.NodeData{
				{Address: "address1", ShardId: 0},
			}, nil
		},
		CallGetRestEndPointCalled: func(address string, path string, value interface{}) (int, error) {
			localMap := map[string]interface{}{
				"key": 1,
			}
			genericResp := &data.GenericAPIResponse{Data: localMap}
			genRespBytes, _ := json.Marshal(genericResp)

			return 0, json.Unmarshal(genRespBytes, value)
		},
	},
		&mock.GenericApiResponseCacherMock{},
		time.Nanosecond,
	)

	genericResponse, err := nodeStatusProc.GetNetworkStatusMetrics(0)
	require.Nil(t, err)
	require.NotNil(t, genericResponse)

	map1, ok := genericResponse.Data.(map[string]interface{})
	require.True(t, ok)

	valueFromMap, ok := map1["key"]
	require.True(t, ok)
	require.Equal(t, 1, int(valueFromMap.(float64)))
}

func TestNodeStatusProcessor_GetLatestBlockNonce(t *testing.T) {
	t.Parallel()

	nodeStatusProc, _ := NewNodeStatusProcessor(&mock.ProcessorStub{
		GetAllObserversCalled: func() (observers []*data.NodeData, err error) {
			return []*data.NodeData{
				{Address: "address1", ShardId: 0},
				{Address: "address2", ShardId: core.MetachainShardId},
			}, nil
		},
		GetObserversCalled: func(shardId uint32) ([]*data.NodeData, error) {
			if shardId == 0 {
				return []*data.NodeData{
					{Address: "address1", ShardId: 0},
				}, nil
			} else {
				return []*data.NodeData{
					{Address: "address2", ShardId: core.MetachainShardId},
				}, nil
			}
		},

		CallGetRestEndPointCalled: func(address string, path string, value interface{}) (int, error) {

			var localMap map[string]interface{}
			if address == "address1" {
				localMap = map[string]interface{}{
					"metrics": map[string]interface{}{
						core.MetricCrossCheckBlockHeight: "meta 123",
					},
				}
			} else {
				localMap = map[string]interface{}{
					"metrics": map[string]interface{}{
						core.MetricNonce: 122,
					},
				}
			}

			genericResp := &data.GenericAPIResponse{Data: localMap}
			genRespBytes, _ := json.Marshal(genericResp)

			return 0, json.Unmarshal(genRespBytes, value)
		},
	},
		&mock.GenericApiResponseCacherMock{},
		time.Nanosecond,
	)

	nonce, err := nodeStatusProc.GetLatestFullySynchronizedHyperblockNonce()
	require.NoError(t, err)
	require.Equal(t, uint64(122), nonce)
}

func TestNodeStatusProcessor_GetAllIssuedEDTsGetObserversFailedShouldErr(t *testing.T) {
	t.Parallel()

	localErr := errors.New("local error")
	nodeStatusProc, _ := NewNodeStatusProcessor(&mock.ProcessorStub{
		GetObserversCalled: func(shardId uint32) (observers []*data.NodeData, err error) {
			return nil, localErr
		},
	},
		&mock.GenericApiResponseCacherMock{},
		time.Nanosecond,
	)

	status, err := nodeStatusProc.GetAllIssuedESDTs()
	require.Equal(t, localErr, err)
	require.Nil(t, status)
}

func TestNodeStatusProcessor_GetAllIssuedESDTsGetRestEndPointError(t *testing.T) {
	t.Parallel()

	localErr := errors.New("local error")
	nodeStatusProc, _ := NewNodeStatusProcessor(&mock.ProcessorStub{
		GetObserversCalled: func(shardId uint32) (observers []*data.NodeData, err error) {
			return []*data.NodeData{
				{Address: "address1", ShardId: 0},
			}, nil
		},
		CallGetRestEndPointCalled: func(address string, path string, value interface{}) (int, error) {
			return 0, localErr
		},
	},
		&mock.GenericApiResponseCacherMock{},
		time.Nanosecond,
	)

	status, err := nodeStatusProc.GetAllIssuedESDTs()
	require.Equal(t, ErrSendingRequest, err)
	require.Nil(t, status)
}

func TestNodeStatusProcessor_GetAllIssuedESDTs(t *testing.T) {
	t.Parallel()

	tokens := []string{"ESDT-5t6y7u", "NFT-9i8u7y-03"}
	nodeStatusProc, _ := NewNodeStatusProcessor(&mock.ProcessorStub{
		GetObserversCalled: func(shardId uint32) (observers []*data.NodeData, err error) {
			return []*data.NodeData{
				{Address: "address1", ShardId: 0},
			}, nil
		},
		CallGetRestEndPointCalled: func(address string, path string, value interface{}) (int, error) {
			genericResp := &data.GenericAPIResponse{Data: tokens}
			genRespBytes, _ := json.Marshal(genericResp)

			return 0, json.Unmarshal(genRespBytes, value)
		},
	},
		&mock.GenericApiResponseCacherMock{},
		time.Nanosecond,
	)

	genericResponse, err := nodeStatusProc.GetAllIssuedESDTs()
	require.Nil(t, err)
	require.NotNil(t, genericResponse)

	slice, ok := genericResponse.Data.([]interface{})
	require.True(t, ok)

	for _, el := range slice {
		found := false
		for _, token := range tokens {
			if el.(string) == token {
				found = true
				break
			}
		}
		require.True(t, found)
	}
}

<<<<<<< HEAD
func TestNodeStatusProcessor_GetDelegatedInfoGetObserversFailedShouldErr(t *testing.T) {
	t.Parallel()

	localErr := errors.New("local error")
	nodeStatusProc, _ := NewNodeStatusProcessor(&mock.ProcessorStub{
		GetObserversCalled: func(shardId uint32) (observers []*data.NodeData, err error) {
			return nil, localErr
		},
	},
		&mock.GenericApiResponseCacherMock{},
		time.Nanosecond,
	)

	status, err := nodeStatusProc.GetDelegatedInfo()
	require.Equal(t, localErr, err)
	require.Nil(t, status)
}

func TestNodeStatusProcessor_GetDelegatedInfoGetRestEndPointError(t *testing.T) {
	t.Parallel()

	localErr := errors.New("local error")
	nodeStatusProc, _ := NewNodeStatusProcessor(&mock.ProcessorStub{
		GetObserversCalled: func(shardId uint32) (observers []*data.NodeData, err error) {
			return []*data.NodeData{
				{Address: "address1", ShardId: 0},
=======
func TestNodeStatusProcessor_GetEnableEpochsMetricsGetEndpointErr(t *testing.T) {
	t.Parallel()

	localErr := errors.New("local error")
	nodesStatusProc, _ := NewNodeStatusProcessor(&mock.ProcessorStub{
		GetAllObserversCalled: func() ([]*data.NodeData, error) {
			return []*data.NodeData{
				{Address: "addr1", ShardId: 0},
>>>>>>> 216137ad
			}, nil
		},
		CallGetRestEndPointCalled: func(address string, path string, value interface{}) (int, error) {
			return 0, localErr
		},
	},
		&mock.GenericApiResponseCacherMock{},
		time.Nanosecond,
	)

<<<<<<< HEAD
	status, err := nodeStatusProc.GetDelegatedInfo()
=======
	status, err := nodesStatusProc.GetEnableEpochsMetrics()
>>>>>>> 216137ad
	require.Equal(t, ErrSendingRequest, err)
	require.Nil(t, status)
}

<<<<<<< HEAD
func TestNodeStatusProcessor_GetDelegatedInfo(t *testing.T) {
	t.Parallel()

	expectedResp := &data.GenericAPIResponse{Data: "delegated info"}
	nodeStatusProc, _ := NewNodeStatusProcessor(&mock.ProcessorStub{
		GetObserversCalled: func(shardId uint32) (observers []*data.NodeData, err error) {
			return []*data.NodeData{
				{Address: "address1", ShardId: 0},
			}, nil
		},
		CallGetRestEndPointCalled: func(address string, path string, value interface{}) (int, error) {
			genRespBytes, _ := json.Marshal(expectedResp)

			return 0, json.Unmarshal(genRespBytes, value)
=======
func TestNodeStatusProcessor_GetEnableEpochsMetricsShouldWork(t *testing.T) {
	t.Parallel()

	key := "smart_contract_deploy"
	expectedValue := float64(4)
	nodesStatusProc, _ := NewNodeStatusProcessor(&mock.ProcessorStub{
		GetAllObserversCalled: func() ([]*data.NodeData, error) {
			return []*data.NodeData{
				{Address: "addr1", ShardId: 0},
			}, nil
		},
		CallGetRestEndPointCalled: func(address string, path string, value interface{}) (int, error) {
			metricMap := map[string]interface{}{
				key: expectedValue,
			}
			genericResp := &data.GenericAPIResponse{Data: metricMap}
			genericRespBytes, _ := json.Marshal(genericResp)

			return 0, json.Unmarshal(genericRespBytes, value)
>>>>>>> 216137ad
		},
	},
		&mock.GenericApiResponseCacherMock{},
		time.Nanosecond,
	)

<<<<<<< HEAD
	actualResponse, err := nodeStatusProc.GetDelegatedInfo()
	require.Nil(t, err)
	require.Equal(t, expectedResp, actualResponse)
}

func TestNodeStatusProcessor_GetDirectStakedInfoGetObserversFailedShouldErr(t *testing.T) {
	t.Parallel()

	localErr := errors.New("local error")
	nodeStatusProc, _ := NewNodeStatusProcessor(&mock.ProcessorStub{
		GetObserversCalled: func(shardId uint32) (observers []*data.NodeData, err error) {
			return nil, localErr
		},
	},
		&mock.GenericApiResponseCacherMock{},
		time.Nanosecond,
	)

	status, err := nodeStatusProc.GetDirectStakedInfo()
	require.Equal(t, localErr, err)
	require.Nil(t, status)
}

func TestNodeStatusProcessor_GetDirectStakedInfoGetRestEndPointError(t *testing.T) {
=======
	genericResponse, err := nodesStatusProc.GetEnableEpochsMetrics()
	require.Nil(t, err)
	require.NotNil(t, genericResponse)

	metricsMap, ok := genericResponse.Data.(map[string]interface{})
	require.True(t, ok)

	actualValue, ok := metricsMap[key]
	require.True(t, ok)
	require.Equal(t, expectedValue, actualValue)
}

func TestNodeStatusProcessor_GetEnableEpochsMetricsGetObserversShouldErr(t *testing.T) {
>>>>>>> 216137ad
	t.Parallel()

	localErr := errors.New("local error")
	nodeStatusProc, _ := NewNodeStatusProcessor(&mock.ProcessorStub{
<<<<<<< HEAD
		GetObserversCalled: func(shardId uint32) (observers []*data.NodeData, err error) {
			return []*data.NodeData{
				{Address: "address1", ShardId: 0},
			}, nil
		},
		CallGetRestEndPointCalled: func(address string, path string, value interface{}) (int, error) {
			return 0, localErr
=======
		GetAllObserversCalled: func() ([]*data.NodeData, error) {
			return nil, localErr
>>>>>>> 216137ad
		},
	},
		&mock.GenericApiResponseCacherMock{},
		time.Nanosecond,
	)

<<<<<<< HEAD
	status, err := nodeStatusProc.GetDirectStakedInfo()
	require.Equal(t, ErrSendingRequest, err)
	require.Nil(t, status)
}

func TestNodeStatusProcessor_GetDirectStakedInfo(t *testing.T) {
	t.Parallel()

	expectedResp := &data.GenericAPIResponse{Data: "direct staked info"}
	nodeStatusProc, _ := NewNodeStatusProcessor(&mock.ProcessorStub{
		GetObserversCalled: func(shardId uint32) (observers []*data.NodeData, err error) {
			return []*data.NodeData{
				{Address: "address1", ShardId: 0},
			}, nil
		},
		CallGetRestEndPointCalled: func(address string, path string, value interface{}) (int, error) {
			genRespBytes, _ := json.Marshal(expectedResp)

			return 0, json.Unmarshal(genRespBytes, value)
		},
	},
		&mock.GenericApiResponseCacherMock{},
		time.Nanosecond,
	)

	actualResponse, err := nodeStatusProc.GetDirectStakedInfo()
	require.Nil(t, err)
	require.Equal(t, expectedResp, actualResponse)
=======
	status, err := nodeStatusProc.GetEnableEpochsMetrics()
	require.Equal(t, localErr, err)
	require.Nil(t, status)
>>>>>>> 216137ad
}<|MERGE_RESOLUTION|>--- conflicted
+++ resolved
@@ -309,7 +309,6 @@
 	}
 }
 
-<<<<<<< HEAD
 func TestNodeStatusProcessor_GetDelegatedInfoGetObserversFailedShouldErr(t *testing.T) {
 	t.Parallel()
 
@@ -336,7 +335,112 @@
 		GetObserversCalled: func(shardId uint32) (observers []*data.NodeData, err error) {
 			return []*data.NodeData{
 				{Address: "address1", ShardId: 0},
-=======
+			}, nil
+		},
+		CallGetRestEndPointCalled: func(address string, path string, value interface{}) (int, error) {
+			return 0, localErr
+		},
+	},
+		&mock.GenericApiResponseCacherMock{},
+		time.Nanosecond,
+	)
+
+	status, err := nodeStatusProc.GetDelegatedInfo()
+	require.Equal(t, ErrSendingRequest, err)
+	require.Nil(t, status)
+}
+
+func TestNodeStatusProcessor_GetDelegatedInfo(t *testing.T) {
+	t.Parallel()
+
+	expectedResp := &data.GenericAPIResponse{Data: "delegated info"}
+	nodeStatusProc, _ := NewNodeStatusProcessor(&mock.ProcessorStub{
+		GetObserversCalled: func(shardId uint32) (observers []*data.NodeData, err error) {
+			return []*data.NodeData{
+				{Address: "address1", ShardId: 0},
+			}, nil
+		},
+		CallGetRestEndPointCalled: func(address string, path string, value interface{}) (int, error) {
+			genRespBytes, _ := json.Marshal(expectedResp)
+
+			return 0, json.Unmarshal(genRespBytes, value)
+		},
+	},
+		&mock.GenericApiResponseCacherMock{},
+		time.Nanosecond,
+	)
+
+	actualResponse, err := nodeStatusProc.GetDelegatedInfo()
+	require.Nil(t, err)
+	require.Equal(t, expectedResp, actualResponse)
+}
+
+func TestNodeStatusProcessor_GetDirectStakedInfoGetObserversFailedShouldErr(t *testing.T) {
+	t.Parallel()
+
+	localErr := errors.New("local error")
+	nodeStatusProc, _ := NewNodeStatusProcessor(&mock.ProcessorStub{
+		GetObserversCalled: func(shardId uint32) (observers []*data.NodeData, err error) {
+			return nil, localErr
+		},
+	},
+		&mock.GenericApiResponseCacherMock{},
+		time.Nanosecond,
+	)
+
+	status, err := nodeStatusProc.GetDirectStakedInfo()
+	require.Equal(t, localErr, err)
+	require.Nil(t, status)
+}
+
+func TestNodeStatusProcessor_GetDirectStakedInfoGetRestEndPointError(t *testing.T) {
+	t.Parallel()
+
+	localErr := errors.New("local error")
+	nodeStatusProc, _ := NewNodeStatusProcessor(&mock.ProcessorStub{
+		GetObserversCalled: func(shardId uint32) (observers []*data.NodeData, err error) {
+			return []*data.NodeData{
+				{Address: "address1", ShardId: 0},
+			}, nil
+		},
+		CallGetRestEndPointCalled: func(address string, path string, value interface{}) (int, error) {
+			return 0, localErr
+		},
+	},
+		&mock.GenericApiResponseCacherMock{},
+		time.Nanosecond,
+	)
+
+	status, err := nodeStatusProc.GetDirectStakedInfo()
+	require.Equal(t, ErrSendingRequest, err)
+	require.Nil(t, status)
+}
+
+func TestNodeStatusProcessor_GetDirectStakedInfo(t *testing.T) {
+	t.Parallel()
+
+	expectedResp := &data.GenericAPIResponse{Data: "direct staked info"}
+	nodeStatusProc, _ := NewNodeStatusProcessor(&mock.ProcessorStub{
+		GetObserversCalled: func(shardId uint32) (observers []*data.NodeData, err error) {
+			return []*data.NodeData{
+				{Address: "address1", ShardId: 0},
+			}, nil
+		},
+		CallGetRestEndPointCalled: func(address string, path string, value interface{}) (int, error) {
+			genRespBytes, _ := json.Marshal(expectedResp)
+
+			return 0, json.Unmarshal(genRespBytes, value)
+		},
+	},
+		&mock.GenericApiResponseCacherMock{},
+		time.Nanosecond,
+	)
+
+	actualResponse, err := nodeStatusProc.GetDirectStakedInfo()
+	require.Nil(t, err)
+	require.Equal(t, expectedResp, actualResponse)
+}
+
 func TestNodeStatusProcessor_GetEnableEpochsMetricsGetEndpointErr(t *testing.T) {
 	t.Parallel()
 
@@ -345,7 +449,6 @@
 		GetAllObserversCalled: func() ([]*data.NodeData, error) {
 			return []*data.NodeData{
 				{Address: "addr1", ShardId: 0},
->>>>>>> 216137ad
 			}, nil
 		},
 		CallGetRestEndPointCalled: func(address string, path string, value interface{}) (int, error) {
@@ -356,31 +459,11 @@
 		time.Nanosecond,
 	)
 
-<<<<<<< HEAD
-	status, err := nodeStatusProc.GetDelegatedInfo()
-=======
 	status, err := nodesStatusProc.GetEnableEpochsMetrics()
->>>>>>> 216137ad
 	require.Equal(t, ErrSendingRequest, err)
 	require.Nil(t, status)
 }
 
-<<<<<<< HEAD
-func TestNodeStatusProcessor_GetDelegatedInfo(t *testing.T) {
-	t.Parallel()
-
-	expectedResp := &data.GenericAPIResponse{Data: "delegated info"}
-	nodeStatusProc, _ := NewNodeStatusProcessor(&mock.ProcessorStub{
-		GetObserversCalled: func(shardId uint32) (observers []*data.NodeData, err error) {
-			return []*data.NodeData{
-				{Address: "address1", ShardId: 0},
-			}, nil
-		},
-		CallGetRestEndPointCalled: func(address string, path string, value interface{}) (int, error) {
-			genRespBytes, _ := json.Marshal(expectedResp)
-
-			return 0, json.Unmarshal(genRespBytes, value)
-=======
 func TestNodeStatusProcessor_GetEnableEpochsMetricsShouldWork(t *testing.T) {
 	t.Parallel()
 
@@ -400,39 +483,12 @@
 			genericRespBytes, _ := json.Marshal(genericResp)
 
 			return 0, json.Unmarshal(genericRespBytes, value)
->>>>>>> 216137ad
-		},
-	},
-		&mock.GenericApiResponseCacherMock{},
-		time.Nanosecond,
-	)
-
-<<<<<<< HEAD
-	actualResponse, err := nodeStatusProc.GetDelegatedInfo()
-	require.Nil(t, err)
-	require.Equal(t, expectedResp, actualResponse)
-}
-
-func TestNodeStatusProcessor_GetDirectStakedInfoGetObserversFailedShouldErr(t *testing.T) {
-	t.Parallel()
-
-	localErr := errors.New("local error")
-	nodeStatusProc, _ := NewNodeStatusProcessor(&mock.ProcessorStub{
-		GetObserversCalled: func(shardId uint32) (observers []*data.NodeData, err error) {
-			return nil, localErr
-		},
-	},
-		&mock.GenericApiResponseCacherMock{},
-		time.Nanosecond,
-	)
-
-	status, err := nodeStatusProc.GetDirectStakedInfo()
-	require.Equal(t, localErr, err)
-	require.Nil(t, status)
-}
-
-func TestNodeStatusProcessor_GetDirectStakedInfoGetRestEndPointError(t *testing.T) {
-=======
+		},
+	},
+		&mock.GenericApiResponseCacherMock{},
+		time.Nanosecond,
+	)
+
 	genericResponse, err := nodesStatusProc.GetEnableEpochsMetrics()
 	require.Nil(t, err)
 	require.NotNil(t, genericResponse)
@@ -446,61 +502,19 @@
 }
 
 func TestNodeStatusProcessor_GetEnableEpochsMetricsGetObserversShouldErr(t *testing.T) {
->>>>>>> 216137ad
-	t.Parallel()
-
-	localErr := errors.New("local error")
-	nodeStatusProc, _ := NewNodeStatusProcessor(&mock.ProcessorStub{
-<<<<<<< HEAD
-		GetObserversCalled: func(shardId uint32) (observers []*data.NodeData, err error) {
-			return []*data.NodeData{
-				{Address: "address1", ShardId: 0},
-			}, nil
-		},
-		CallGetRestEndPointCalled: func(address string, path string, value interface{}) (int, error) {
-			return 0, localErr
-=======
+	t.Parallel()
+
+	localErr := errors.New("local error")
+	nodeStatusProc, _ := NewNodeStatusProcessor(&mock.ProcessorStub{
 		GetAllObserversCalled: func() ([]*data.NodeData, error) {
 			return nil, localErr
->>>>>>> 216137ad
-		},
-	},
-		&mock.GenericApiResponseCacherMock{},
-		time.Nanosecond,
-	)
-
-<<<<<<< HEAD
-	status, err := nodeStatusProc.GetDirectStakedInfo()
-	require.Equal(t, ErrSendingRequest, err)
-	require.Nil(t, status)
-}
-
-func TestNodeStatusProcessor_GetDirectStakedInfo(t *testing.T) {
-	t.Parallel()
-
-	expectedResp := &data.GenericAPIResponse{Data: "direct staked info"}
-	nodeStatusProc, _ := NewNodeStatusProcessor(&mock.ProcessorStub{
-		GetObserversCalled: func(shardId uint32) (observers []*data.NodeData, err error) {
-			return []*data.NodeData{
-				{Address: "address1", ShardId: 0},
-			}, nil
-		},
-		CallGetRestEndPointCalled: func(address string, path string, value interface{}) (int, error) {
-			genRespBytes, _ := json.Marshal(expectedResp)
-
-			return 0, json.Unmarshal(genRespBytes, value)
-		},
-	},
-		&mock.GenericApiResponseCacherMock{},
-		time.Nanosecond,
-	)
-
-	actualResponse, err := nodeStatusProc.GetDirectStakedInfo()
-	require.Nil(t, err)
-	require.Equal(t, expectedResp, actualResponse)
-=======
+		},
+	},
+		&mock.GenericApiResponseCacherMock{},
+		time.Nanosecond,
+	)
+
 	status, err := nodeStatusProc.GetEnableEpochsMetrics()
 	require.Equal(t, localErr, err)
 	require.Nil(t, status)
->>>>>>> 216137ad
 }