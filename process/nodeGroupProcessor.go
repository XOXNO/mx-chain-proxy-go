package process

import (
	"context"
	"encoding/hex"
	"errors"
	"fmt"
	"math/big"
	"net/http"
	"sort"
	"time"

	"github.com/multiversx/mx-chain-core-go/core"
	"github.com/multiversx/mx-chain-core-go/core/check"
	"github.com/multiversx/mx-chain-proxy-go/data"
)

const (
	// heartbeatPath represents the path where an observer exposes his heartbeat status
	heartbeatPath = "/node/heartbeatstatus"
	// waitingEpochsLeftPath represents the path where an observer the number of epochs left in waiting state for a key
	waitingEpochsLeftPath = "/node/waiting-epochs-left/%s"
	systemAccountAddress  = "erd1lllllllllllllllllllllllllllllllllllllllllllllllllllsckry7t"
)

// NodeGroupProcessor is able to process transaction requests
type NodeGroupProcessor struct {
	proc                  Processor
	cacher                HeartbeatCacheHandler
	cacheValidityDuration time.Duration
	cancelFunc            func()
}

// NewNodeGroupProcessor creates a new instance of NodeGroupProcessor
func NewNodeGroupProcessor(
	proc Processor,
	cacher HeartbeatCacheHandler,
	cacheValidityDuration time.Duration,
) (*NodeGroupProcessor, error) {
	if check.IfNil(proc) {
		return nil, ErrNilCoreProcessor
	}
	if check.IfNil(cacher) {
		return nil, ErrNilHeartbeatCacher
	}
	if cacheValidityDuration <= 0 {
		return nil, ErrInvalidCacheValidityDuration
	}
	ngp := &NodeGroupProcessor{
		proc:                  proc,
		cacher:                cacher,
		cacheValidityDuration: cacheValidityDuration,
	}

	return ngp, nil
}

// IsOldStorageForToken returns true if the token is stored in the old fashion
<<<<<<< HEAD
func (ngp *NodeGroupProcessor) IsOldStorageForToken(tokenID string, nonce uint64) (bool, error) {
	observers, err := ngp.proc.GetAllObservers()
=======
func (hbp *NodeGroupProcessor) IsOldStorageForToken(tokenID string, nonce uint64) (bool, error) {
	observers, err := hbp.proc.GetAllObservers(data.AvailabilityRecent)
>>>>>>> 9f002882
	if err != nil {
		return false, err
	}

	tokenStorageKey := computeTokenStorageKey(tokenID, nonce)

	for _, observer := range observers {
		if observer.ShardId == core.MetachainShardId {
			continue
		}

		apiResponse := data.AccountKeyValueResponse{}
		apiPath := addressPath + systemAccountAddress + "/key/" + tokenStorageKey
		respCode, err := ngp.proc.CallGetRestEndPoint(observer.Address, apiPath, &apiResponse)
		if err == nil || respCode == http.StatusBadRequest || respCode == http.StatusInternalServerError {
			log.Info("account value for key request",
				"address", systemAccountAddress,
				"shard ID", observer.ShardId,
				"observer", observer.Address,
				"http code", respCode)
			if apiResponse.Error != "" {
				return false, errors.New(apiResponse.Error)
			}

			log.Info("load token from system account", "token", tokenID, "nonce", nonce, "shard ID", observer.ShardId, "value length", len(apiResponse.Data.Value))
			if len(apiResponse.Data.Value) > 0 {
				return false, nil
			}
		} else {
			return false, WrapObserversError(apiResponse.Error)
		}
	}

	return true, nil
}

func computeTokenStorageKey(tokenID string, nonce uint64) string {
	key := []byte(core.ProtectedKeyPrefix)
	key = append(key, core.ESDTKeyIdentifier...)
	key = append(key, []byte(tokenID)...)

	if nonce > 0 {
		nonceBI := big.NewInt(0).SetUint64(nonce)
		key = append(key, nonceBI.Bytes()...)
	}

	return hex.EncodeToString(key)
}

// GetHeartbeatData will simply forward the heartbeat status from an observer
func (ngp *NodeGroupProcessor) GetHeartbeatData() (*data.HeartbeatResponse, error) {
	heartbeatsToReturn, err := ngp.cacher.LoadHeartbeats()
	if err == nil {
		return heartbeatsToReturn, nil
	}

	log.Info("heartbeat: cannot get from cache. Will fetch from API", "error", err.Error())

	return ngp.getHeartbeatsFromApi()
}

func (ngp *NodeGroupProcessor) getHeartbeatsFromApi() (*data.HeartbeatResponse, error) {
	shardIDs := ngp.proc.GetShardIDs()

	responseMap := make(map[string]data.PubKeyHeartbeat)
	for _, shard := range shardIDs {
<<<<<<< HEAD
		observers, err := ngp.proc.GetObservers(shard)
=======
		observers, err := hbp.proc.GetObservers(shard, data.AvailabilityRecent)
>>>>>>> 9f002882
		if err != nil {
			log.Error("could not get observers", "shard", shard, "error", err.Error())
			continue
		}

		errorsCount := 0
		var response data.HeartbeatApiResponse
		for _, observer := range observers {
			_, err = ngp.proc.CallGetRestEndPoint(observer.Address, heartbeatPath, &response)
			heartbeats := response.Data.Heartbeats
			if err == nil && len(heartbeats) > 0 {
				ngp.addMessagesToMap(responseMap, heartbeats, shard)
				break
			}

			errorsCount++
			errorMsg := "no heartbeat messages"
			if err != nil {
				errorMsg = err.Error()
			}
			log.Error("heartbeat", "observer", observer.Address, "shard", shard, "error", errorMsg)
		}

		// If no observer responded from a specific shard, log and return error
		if errorsCount == len(observers) {
			log.Error("heartbeat", "error", ErrHeartbeatNotAvailable.Error(), "shard", shard)
			return nil, ErrHeartbeatNotAvailable
		}
	}

	if len(responseMap) == 0 {
		return nil, ErrHeartbeatNotAvailable
	}

	return ngp.mapToResponse(responseMap), nil
}

func (ngp *NodeGroupProcessor) addMessagesToMap(responseMap map[string]data.PubKeyHeartbeat, heartbeats []data.PubKeyHeartbeat, observerShard uint32) {
	for _, heartbeatMessage := range heartbeats {
		isMessageFromCurrentShard := heartbeatMessage.ComputedShardID == observerShard
		isMessageFromShardAfterShuffleOut := heartbeatMessage.ReceivedShardID == observerShard
		belongToCurrentShard := isMessageFromCurrentShard || isMessageFromShardAfterShuffleOut
		if !belongToCurrentShard {
			continue
		}

		oldMessage, found := responseMap[heartbeatMessage.PublicKey]
		if !found {
			responseMap[heartbeatMessage.PublicKey] = heartbeatMessage
			continue // needed because the above get will return a default struct which has IsActive set to false
		}

		if !oldMessage.IsActive && heartbeatMessage.IsActive {
			responseMap[heartbeatMessage.PublicKey] = heartbeatMessage
		}
	}
}

func (ngp *NodeGroupProcessor) mapToResponse(responseMap map[string]data.PubKeyHeartbeat) *data.HeartbeatResponse {
	heartbeats := make([]data.PubKeyHeartbeat, 0)
	for _, heartbeatMessage := range responseMap {
		heartbeats = append(heartbeats, heartbeatMessage)
	}

	sort.Slice(heartbeats, func(i, j int) bool {
		return heartbeats[i].PublicKey < heartbeats[j].PublicKey
	})

	return &data.HeartbeatResponse{
		Heartbeats: heartbeats,
	}
}

// StartCacheUpdate will start the updating of the cache from the API at a given period
func (ngp *NodeGroupProcessor) StartCacheUpdate() {
	if ngp.cancelFunc != nil {
		log.Error("NodeGroupProcessor - cache update already started")
		return
	}

	var ctx context.Context
	ctx, ngp.cancelFunc = context.WithCancel(context.Background())

	go func(ctx context.Context) {
		timer := time.NewTimer(ngp.cacheValidityDuration)
		defer timer.Stop()

		ngp.handleHeartbeatCacheUpdate()

		for {
			timer.Reset(ngp.cacheValidityDuration)

			select {
			case <-timer.C:
				ngp.handleHeartbeatCacheUpdate()
			case <-ctx.Done():
				log.Debug("finishing NodeGroupProcessor cache update...")
				return
			}
		}
	}(ctx)
}

func (ngp *NodeGroupProcessor) handleHeartbeatCacheUpdate() {
	hbts, err := ngp.getHeartbeatsFromApi()
	if err != nil {
		log.Warn("heartbeat: get from API", "error", err.Error())
	}

	if hbts != nil {
		err = ngp.cacher.StoreHeartbeats(hbts)
		if err != nil {
			log.Warn("heartbeat: store in cache", "error", err.Error())
		}
	}
}

// GetWaitingEpochsLeftForPublicKey returns the number of epochs left for the public key until it becomes eligible
func (ngp *NodeGroupProcessor) GetWaitingEpochsLeftForPublicKey(publicKey string) (*data.WaitingEpochsLeftApiResponse, error) {
	if len(publicKey) == 0 {
		return nil, ErrEmptyPubKey
	}

	observers, err := ngp.proc.GetAllObservers()
	if err != nil {
		return nil, err
	}

	var lastErr error
	responseWaitingEpochsLeft := data.WaitingEpochsLeftApiResponse{}
	path := fmt.Sprintf(waitingEpochsLeftPath, publicKey)
	for _, observer := range observers {
		_, lastErr = ngp.proc.CallGetRestEndPoint(observer.Address, path, &responseWaitingEpochsLeft)
		if lastErr != nil {
			log.Error("waiting epochs left request", "observer", observer.Address, "public key", publicKey, "error", lastErr.Error())
			continue
		}

		log.Info("waiting epochs left request", "shard ID", observer.ShardId, "observer", observer.Address, "public key", publicKey)
		return &responseWaitingEpochsLeft, nil

	}

	return nil, WrapObserversError(responseWaitingEpochsLeft.Error)
}

// Close will handle the closing of the cache update go routine
func (ngp *NodeGroupProcessor) Close() error {
	if ngp.cancelFunc != nil {
		ngp.cancelFunc()
	}

	return nil
}<|MERGE_RESOLUTION|>--- conflicted
+++ resolved
@@ -56,13 +56,8 @@
 }
 
 // IsOldStorageForToken returns true if the token is stored in the old fashion
-<<<<<<< HEAD
 func (ngp *NodeGroupProcessor) IsOldStorageForToken(tokenID string, nonce uint64) (bool, error) {
-	observers, err := ngp.proc.GetAllObservers()
-=======
-func (hbp *NodeGroupProcessor) IsOldStorageForToken(tokenID string, nonce uint64) (bool, error) {
-	observers, err := hbp.proc.GetAllObservers(data.AvailabilityRecent)
->>>>>>> 9f002882
+	observers, err := ngp.proc.GetAllObservers(data.AvailabilityRecent)
 	if err != nil {
 		return false, err
 	}
@@ -129,11 +124,7 @@
 
 	responseMap := make(map[string]data.PubKeyHeartbeat)
 	for _, shard := range shardIDs {
-<<<<<<< HEAD
-		observers, err := ngp.proc.GetObservers(shard)
-=======
-		observers, err := hbp.proc.GetObservers(shard, data.AvailabilityRecent)
->>>>>>> 9f002882
+		observers, err := ngp.proc.GetObservers(shard, data.AvailabilityRecent)
 		if err != nil {
 			log.Error("could not get observers", "shard", shard, "error", err.Error())
 			continue
@@ -257,7 +248,7 @@
 		return nil, ErrEmptyPubKey
 	}
 
-	observers, err := ngp.proc.GetAllObservers()
+	observers, err := ngp.proc.GetAllObservers(data.AvailabilityRecent)
 	if err != nil {
 		return nil, err
 	}
