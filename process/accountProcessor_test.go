--- conflicted
+++ resolved
@@ -149,15 +149,9 @@
 					return 0, errExpected
 				}
 
-<<<<<<< HEAD
 				valRespond := value.(*data.AccountApiResponse)
 				valRespond.Data.AccountData = respondedAccount.AccountData
-				return nil
-=======
-				valRespond := value.(*data.ResponseAccount)
-				valRespond.AccountData = respondedAccount.AccountData
-				return 0, nil
->>>>>>> bb046386
+				return 0, nil
 			},
 		},
 		&mock.PubKeyConverterMock{},
