--- conflicted
+++ resolved
@@ -59,11 +59,7 @@
 	var response data.HeartbeatApiResponse
 	var err error
 	for _, observer := range observers {
-<<<<<<< HEAD
-		err = hbp.proc.CallGetRestEndPoint(observer.Address, HeartBeatPath, &response)
-=======
-		_, err = hbp.proc.CallGetRestEndPoint(observer.Address, HeartBeatPath, &heartbeatResponse)
->>>>>>> bb046386
+		_, err = hbp.proc.CallGetRestEndPoint(observer.Address, HeartBeatPath, &response)
 		if err == nil {
 			log.Info("heartbeat fetched from API", "observer", observer.Address)
 			return &response.Data, nil
