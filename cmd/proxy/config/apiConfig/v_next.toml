--- conflicted
+++ resolved
@@ -66,11 +66,8 @@
     { Name = "/ratings", Open = true, Secured = false, RateLimit = 0 },
     { Name = "/genesis-nodes", Open = true, Secured = false, RateLimit = 0 },
     { Name = "/gas-configs", Open = true, Secured = false, RateLimit = 0 },
-<<<<<<< HEAD
     { Name = "/trie-statistics", Open = true, Secured = false, RateLimit = 0 }
-=======
     { Name = "/epoch-start/:shard/by-epoch/:epoch", Open = true, Secured = false, RateLimit = 0 }
->>>>>>> 5a66805c
 ]
 
 [APIPackages.validator]
