package config

import (
	"github.com/ElrondNetwork/elrond-go/config"
	"github.com/ElrondNetwork/elrond-proxy-go/data"
)

// GeneralSettingsConfig will hold the general settings for a node
type GeneralSettingsConfig struct {
<<<<<<< HEAD
	ServerPort                        int
	RequestTimeoutSec                 int
	HeartbeatCacheValidityDurationSec int
	ValStatsCacheValidityDurationSec  int
	FaucetValue                       string
	RateLimitWindowDurationSeconds    int
	BalancedObservers                 bool
	BalancedFullHistoryNodes          bool
=======
	ServerPort                               int
	RequestTimeoutSec                        int
	HeartbeatCacheValidityDurationSec        int
	ValStatsCacheValidityDurationSec         int
	EconomicsMetricsCacheValidityDurationSec int
	FaucetValue                              string
	BalancedObservers                        bool
	BalancedFullHistoryNodes                 bool
>>>>>>> 032c769c
}

// Config will hold the whole config file's data
type Config struct {
	GeneralSettings        GeneralSettingsConfig
	AddressPubkeyConverter config.PubkeyConfig
	Marshalizer            config.TypeConfig
	Hasher                 config.TypeConfig
	ApiLogging             ApiLoggingConfig
	Observers              []*data.NodeData
	FullHistoryNodes       []*data.NodeData
}

// ApiLoggingConfig holds the configuration related to API requests logging
type ApiLoggingConfig struct {
	LoggingEnabled          bool
	ThresholdInMicroSeconds int
}

// CredentialsConfig holds the credential pairs
type CredentialsConfig struct {
	Credentials []data.Credential
	Hasher      config.TypeConfig
}<|MERGE_RESOLUTION|>--- conflicted
+++ resolved
@@ -7,25 +7,15 @@
 
 // GeneralSettingsConfig will hold the general settings for a node
 type GeneralSettingsConfig struct {
-<<<<<<< HEAD
-	ServerPort                        int
-	RequestTimeoutSec                 int
-	HeartbeatCacheValidityDurationSec int
-	ValStatsCacheValidityDurationSec  int
-	FaucetValue                       string
-	RateLimitWindowDurationSeconds    int
-	BalancedObservers                 bool
-	BalancedFullHistoryNodes          bool
-=======
 	ServerPort                               int
 	RequestTimeoutSec                        int
 	HeartbeatCacheValidityDurationSec        int
 	ValStatsCacheValidityDurationSec         int
 	EconomicsMetricsCacheValidityDurationSec int
 	FaucetValue                              string
+	RateLimitWindowDurationSeconds           int
 	BalancedObservers                        bool
 	BalancedFullHistoryNodes                 bool
->>>>>>> 032c769c
 }
 
 // Config will hold the whole config file's data
